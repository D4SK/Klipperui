--- conflicted
+++ resolved
@@ -40,15 +40,6 @@
 btn_temp_width = 158
 btn_width = screen_width - 3*h_padding - btn_temp_width
 
-<<<<<<< HEAD
-background = [0.065,0.065,0.065,1]
-notification_shadow = (0.065, 0.065, 0.065, 0.6)
-popup = (0.15,0.15,0.15,1)
-divider = (1,1,1,0.09)
-btn = (1,1,1,0.08)
-btn_outline = (1,1,1,0.095)
-btn_disabled = (1,1,1,0.35)
-=======
 background = [0.065, 0.065, 0.065, 1]
 notification_shadow = (0.065, 0.065, 0.065, 0.6)
 popup = (0.15, 0.15, 0.15, 1)
@@ -56,7 +47,6 @@
 btn = (1, 1, 1, 0.08)
 btn_outline = (1, 1, 1, 0.095)
 btn_disabled = (1, 1, 1, 0.35)
->>>>>>> ffc95d0c
 nozzle = (0.15, 0.15, 0.15, 1)
 nozzle_selected = (0.3, 0.3, 0.3, 1)
 
