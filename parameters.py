from os.path import dirname
kgui_dir = dirname(__file__)

large_font = 34
normal_font = 21
small_font = 17
extra_small_font = 14
screen_width = 600
screen_height = 1024
radius = 5
popup_radius = 14

status_bar_height = 22
progress_bar_height = 5
btn_height = 64
tab_height = 100
#generate even spacing based on all contents on homescreen
padding = (screen_height - tab_height - progress_bar_height-normal_font - status_bar_height - btn_height*7)/float(10)
home_col_height = padding+btn_height
padding_hint = padding/screen_width
small_padding = 15

background = [0.07,0.07,0.07,1]
popup = [0.15,0.15,0.15,1]
divider = [1,1,1,0.1]
button = [1,1,1,0.08]
button_outline = [1,1,1,0.1]
medium_gray = [0.2,0.2,0.2,1]
medium_light_gray = [0.35,0.35,0.35,1]
light_gray = [0.7,0.7,0.7,1]
translucent_white = [1,1,1,0.1]
accent = [0,0.76,0.9,1]
status_bar = accent
red = [0.9,0,0,1]

<<<<<<< HEAD
notify_info = accent[:3] + [0.75]
notify_warning = [0.75, 0.25, 0, 0.75]
notify_error = [0.7, 0, 0, 1]
notify_success = [0, 0.7, 0, 0.75]

from os.path import dirname
kgui_dir = dirname(__file__)
# The default directory of the filechooser
fc_starting_path = '/media/'

=======
>>>>>>> 9ecf0956

"""
Kivy Guide
LABELS: try setting hints to None if it does shit e.g. setting size doesnt work
    size: outer dimensions of the label widget, available space, can be set to texture_size to show everything 
    text_size: can be set to limit texture size e.g. cut off text, can be set to size to show all that fits, 
    texture_size: size of the actual text not cut off(outer dimensions), can set font_size
    always size_hint: None, None when setting size: needed
in canvas: e.g. self.*** acceses the 'parent' widget of the canvas, unlike in other child Instances like Label:
pos: coordinates are always relative to the innermost Layout, not Widget you are in
Widgets: always define size first then pos at least when using top or right.. x:
Never Put comments after canvas: Instruction
How to access Instances or their methods:
    in kv to on_propertychange: id.method() id can be bound within root widget
    in py someinstance.bind(someinstances on_propertychange = self.method_to_bind) passes instance and every property
    by instantiating in python, storing instance
    in python self.ids["id"].method() instances of child widges can be accessed by id (ids is dict with instance as value)
    get_id(instance) sloow
    get_instance(id) also slow
"""


<|MERGE_RESOLUTION|>--- conflicted
+++ resolved
@@ -33,19 +33,10 @@
 status_bar = accent
 red = [0.9,0,0,1]
 
-<<<<<<< HEAD
 notify_info = accent[:3] + [0.75]
 notify_warning = [0.75, 0.25, 0, 0.75]
 notify_error = [0.7, 0, 0, 1]
 notify_success = [0, 0.7, 0, 0.75]
-
-from os.path import dirname
-kgui_dir = dirname(__file__)
-# The default directory of the filechooser
-fc_starting_path = '/media/'
-
-=======
->>>>>>> 9ecf0956
 
 """
 Kivy Guide
