--- conflicted
+++ resolved
@@ -314,11 +314,7 @@
     left_title: "Timezone"
     on_release: Factory.TimezonePopup().open()
 
-<<<<<<< HEAD
-<SI_WifiAccessPoint>:
-=======
-<SIWifiNetwork>:
->>>>>>> 3958e741
+<SIWifiAccessPoint>:
     Label:
         text: root.ap.ssid
         font_size: p.normal_font
@@ -391,13 +387,8 @@
             width: root.width/2
             pos: root.pos
             on_release: root.dismiss()
-<<<<<<< HEAD
-        Btn_P_Confirm:
+        BtnPConfirm:
             enabled: len(pwd_input.text) >= 8
-=======
-        BtnPConfirm:
-            enabled: len(pwd_input.text) > 3
->>>>>>> 3958e741
             width: root.width/2
             pos: root.center_x, root.y
             on_release: root.confirm()
