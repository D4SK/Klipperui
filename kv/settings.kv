#:kivy 1.8.0

#:import Factory kivy.factory.Factory
#:import screenmanager kivy.uix.screenmanager
#:import p parameters

<SettingTab>:
    background_down: '' 
    background_color: p.background
    canvas:
        Rectangle:
            source: p.kgui_dir+'/logos/settings.png'
            size: 60 * p.disp_vertical_stretch, 60
            pos: 525 - 30 * p.disp_vertical_stretch, 20
    BoxLayout:
        orientation: 'vertical'
        TitleBar:
            title: {'SettingScreen': "Settings", 'WifiScreen': "Wifi", 'UpdateScreen': "System Update", 'FlashScreen': "Flash Klipper Firmware"}[screen_man.current]
            enabled: screen_man.current != 'SettingScreen'
            on_release: screen_man.current = 'SettingScreen'
            pos_hint: {'x':0, 'top':1}
        ScreenManager:
            id: screen_man
            name: 'SettingScreenManager'
            transition: screenmanager.NoTransition()
            SettingScreen:
                id: setting_screen
            WifiScreen:
                id: wifi_screen
            UpdateScreen:
                id: update_screen
            FlashScreen:
                id: flash_screen

<SettingScreen@Screen>:
    name: 'SettingScreen'
    ScrollView:
        canvas.before:
            Color:
                rgba: p.background
            Rectangle:
                pos: self.pos
                size: self.size
        BoxLayout:
            orientation:'vertical'
            height: self.minimum_height
            pos: 0, root.height - self.height
            size_hint_y: None
            Divider:
                pos_hint: {'center_x':0.5}
            SetItem:
                left_title: "Max. printhead Acceleration"
                right_title: str(app.default_acceleration)+"mm/s²"
                on_release: Factory.AccConfPopup(val=app.default_acceleration).open()
            SetItem:
                left_title: "Pressure Advance"
                right_title: "{:4.3f}s".format(app.default_pressure_advance)
                on_release: Factory.PressureAdvanceConfPopup(val=app.default_pressure_advance).open()
            SIWifi:
                left_title: "Wifi"
                enabled: self.network_manager.available
                on_release: root.manager.current = "WifiScreen"
            SITimezone:
                id: si_timezone
            SetItem:
                left_title: "Shutdown..."
                on_release: Factory.PowerPopup().open()
            SIUpdate:
                left_title: "Update"
                on_release: root.manager.current = "UpdateScreen"
            SetItem:
                left_title: "Flash Klipper Firmware to Printer"
                on_release: root.manager.current = "FlashScreen"

<WifiScreen>:
    name: 'WifiScreen'
    canvas.before:
        Color:
            rgba: p.background
        Rectangle:
            pos: 0,0 # screens are relative layouts
            size: self.size
    Wifi:
        id: wifi
        viewclass: 'WifiItem'
    Label:
        id: wifi_message
        text: wifi.message
        font_size: p.normal_font
        text_size: self.size
        size_hint: 1, 0.2
        valign: 'top'
        halign: 'left'
        padding_x: p.padding
        padding_y: p.padding - 10
        pos_hint: {'x':0, 'top':1}
        color: p.medium_light_gray

<Wifi>:
    message: ""
    WifiBox:
        id: wifi_box
        default_size: None, None
        default_size_hint: 1, None
        size_hint_y: None
        width: p.screen_width
        height: self.minimum_height
        orientation: 'vertical'
        multiselect: False
        touch_multiselect: False

<WifiItem>:
    canvas:
        Color:
            rgba: p.translucent_white if self.pressed or (self.ap and self.ap.in_use) else (0,0,0,0)
        Rectangle:
            size: self.size
            pos: self.pos
    #Label
    width: p.screen_width
    size_hint_y: None
    height: 110
    text: "" if not root.ap else self.ap.ssid
    halign: 'right'
    valign: 'middle'
    max_lines: 1
    padding_x: p.h_padding
    text_size: self.size
    font_size: p.normal_font
    color: p.light_gray
    Label:
        text: "" if not root.ap else str(root.ap.signal)
        shorten: True
        halign: 'left'
        valign: 'middle'
        padding_x: p.h_padding 
        size_hint: None, None
        size: root.size
        pos: root.pos
        text_size: self.size
        font_size: p.normal_font
        color: p.medium_light_gray if not (root.ap and root.ap.saved) else (1,1,1,1)
    Divider:
        y: root.y

<UpdateScreen>:
    name: 'UpdateScreen'
    canvas.before:
        Color:
            rgba: p.background
        Rectangle:
            pos: 0, 0
            size: self.size
    Divider:
        pos_hint: {'center_x':0.5, 'top':1}
    Label:
        id: message
        text: ""
        font_size: p.normal_font
        text_size: self.size
        size_hint: 1, 0.1
        valign: 'top'
        halign: 'left'
        padding_x: p.padding
        padding_y: p.padding - 10
        pos_hint: {'x':0, 'top':1}
        color: p.medium_light_gray
    ScrollView:
        size_hint: 1, 1
        pos_hint: {'x':0, 'y':0}
        do_scroll_x: False
        BoxLayout:
            id: box
            orientation: 'vertical'
            height: self.minimum_height
            size_hint_y: None

<FlashScreen>:
    name: 'FlashScreen'
    canvas.before:
        Color:
            rgba: p.background
        Rectangle:
            pos: 0,0
            size: self.size
    ScrollView:
        size_hint: 1, 1
        pos_hint: {'x':0, 'y':0}
        do_scroll_x: False
        BoxLayout:
            id: box
            orientation: 'vertical'
            height: self.minimum_height
            padding: (0, 0, 0, 300)  #add some blank space so keyboard or FloatingButton cant block items
            size_hint_y: None
    FloatingButton:
        id: btn_flash
        btn_color: p.red
        y: p.padding
        right: root.right - p.padding
        size: 85*p.disp_vertical_stretch, 85
        text: "Flash\nMCU"

<BtnRadio@BaseButton>:
    selected: True
    size_hint: None, None
    size: 36, 35
    canvas:
        Color:
            rgba: p.btn_outline
        Line:
            width: 1
            ellipse: self.x, self.y,     self.width, self.height
        Color:
            rgba: p.medium_light_gray if self.selected else (0,0,0,0)
        Ellipse:
            pos: self.x + 6, self.y + 6
            size: self.width - 12, self.height - 12

<BtnTristate@BaseButton>:
    state: 2 # 0=False, 1=True, 2=M (if available)
    states: 3
    size_hint: None, None
    size: 36, 35
    canvas.before:
        Color:
            rgba: p.btn_outline
        Line:
            width: 1
            rounded_rectangle: (self.x, self.y, self.width, self.height, p.icon_radius)
        Color:
            rgba: p.medium_light_gray if self.state else (0,0,0,0)
        RoundedRectangle:
            radius: (p.icon_radius/2,)
            pos: self.x + 5, self.y + 5
            size: self.width - 10, self.height - 10
        Color:
            rgba: (0,0,0,0.3) if self.state == 1 else (0,0,0,0)
        Line:
            width: 2
            points: self.center_x -9, self.center_y,     self.center_x-2.5, self.center_y -7,     self.center_x + 9, self.center_y + 6
    Label:
        text: "M" if root.state == 2 else ""
        bold: True
        font_size: p.normal_font
        color: (0,0,0,0.3)
        size: root.size
        pos: root.pos
        text_size: self.size
        valign: 'middle'
        halign: 'center'
       
<CITristate>:
    size: p.screen_width, 80
    size_hint: None, None
    state: 0
    states: 2
    indent: 0
    text: "Tristate"
    font_size: p.normal_font
    text_size: self.size
    valign: 'middle'
    halign: 'left'
    padding_x: p.padding
    BtnTristate:
        states: root.states
        state: root.state
        right: root.right - p.padding
        center_y: root.center_y
        on_release: root.on_release()

<CIRadio>:
    selected: False
    size: p.screen_width, 80
    size_hint: None, None
    indent: 0
    text: "Radio"
    font_size: p.normal_font
    text_size: self.size
    valign: 'middle'
    halign: 'left'
    padding_x: p.padding
    BtnRadio:
        selected: root.selected
        right: root.right - p.padding
        center_y: root.center_y
        on_release: root.on_release()

<CIValue>:
    size_hint: None, None
    size: p.screen_width, 80
    indent: 0
    text: "Value"
    font_size: p.normal_font
    text_size: self.size
    valign: 'middle'
    halign: 'right'
    padding_x: p.padding
    TextInput:
        text: root.value
        id: text_input
        multiline: False
        size_hint: None, None
        font_size: p.normal_font
        foreground_color: p.light_gray if root.locked else (1,1,1,1)
        height: p.normal_font + 15
        valign: 'middle'
        width: 150
        background_color: p.medium_gray
        cursor_color: (1,1,1,1)
        x: p.padding
        center_y: root.center_y

<CIText>:
    size_hint: None, None
    indent: 0
    text: "Text"
    font_size: p.normal_font
    text_size: p.screen_width, None
    size: self.texture_size
    line_height: 1.25
    valign: 'middle'
    color: p.medium_light_gray
    halign: 'left'
    padding_x: p.padding * (self.indent + 1)
    padding_y: p.padding - p.small_padding

# SETITEMS

<SetItem>:
    size_hint_y: None
    height: 110
    width: p.screen_width
    # Button Label
    text: self.left_title
    font_size: p.normal_font
    text_size: self.size
    valign: 'middle'
    halign: 'left'
    pos: self.pos
    padding_x: p.padding
    Label:
        id: right_label
        text: root.right_title
        font_size: p.normal_font
        text_size: self.size
        color: p.medium_light_gray
        size: 350, root.height
        size_hint: None, None
        valign: 'middle'
        halign: 'right'
        y: root.y
        right: p.screen_width
        padding_x: p.padding
    Divider:
        y: root.y

<SISwitch@SetItem>:
    enabled: False
    Switch:
        id: knopf
        size_hint: None, None
        pos_hint: {'center_y': 0.5}
        right: p.screen_width-p.padding +p.small_padding #to increase touch area

<SITimezone>:
    left_title: "Timezone"
    on_release: Factory.TimezonePopup().open()

<<<<<<< HEAD
<SIWifiAccessPoint>:
    Label:
        text: root.ap.ssid
        font_size: p.normal_font
        text_size: self.size
        color: p.light_gray
        size: root.width, root.height
        size_hint: None, None
        valign: 'middle'
        halign: 'right'
        y: root.y
        right: p.screen_width
        padding_x: p.padding
    Label:
        text: str(root.ap.signal)
        font_size: p.normal_font
        padding_x: p.padding
        width: self.texture_size[0]
        height: root.height
        size_hint: None, None
        color: root.get_color()
        pos: root.pos

<SIRelease>:
    # Highlight the currently installed version
    canvas:
        Color:
            rgba: p.translucent_white if self.release.current else (0, 0, 0, 0)
        Rectangle:
            size: self.size
            pos: self.pos

=======
>>>>>>> ffc95d0c

# POPUPS

<PasswordPopup>:
    txt_input: pwd_input
    size_hint: 0.87, 0.32
    FloatLayout:
        Label:
            text: 'Password'
            font_size: p.normal_font
            color: p.light_gray
            size: self.texture_size
            size_hint: None, None
            pos_hint: {'x': 0.07, 'y': 0.77}
        TextInput:
            id: pwd_input
            multiline: False
            password: True
            font_size: p.normal_font
            foreground_color: (1,1,1,1)
            padding: (15,12,25,12)
            height: self.minimum_height
            background_color: p.medium_gray
            cursor_color: (1,1,1,1)
            size_hint: 0.72, None
            pos_hint: {'x': 0.07, 'center_y': 0.63}
        BaseButton:
            on_press:
                pwd_input.password = not pwd_input.password
                lb_show.text = "show" if pwd_input.password else "hide"
            on_release:
                pwd_input.focus = True
            id: btn_s
            height: pwd_input.height-1
            size_hint: 0.11, None
            pos_hint: {'right': 0.93, 'center_y': 0.63}
            Label:
                id: lb_show
                size: btn_s.size
                pos: btn_s.pos
                text_size: self.size
                text: "show"
                font_size: p.normal_font
                halign: 'center'
                valign: 'middle'
                color: p.light_gray
        BtnPCancel:
            width: root.width/2
            pos: root.pos
            on_release: root.dismiss()
        BtnPConfirm:
            enabled: len(pwd_input.text) >= 8
            width: root.width/2
            pos: root.center_x, root.y
            on_release: root.confirm()

<ConnectionPopup>:
    title: self.ap.ssid
    size_hint: 0.67, 0.38
    FloatLayout:
        Divider:
            size_hint: None, None
            size: btn_toggle_connect.width, 1
            pos: btn_toggle_connect.x, btn_toggle_connect.top
        RectangleButton:
            id: btn_toggle_connect
            text: 'Disconnect' if root.ap.in_use else 'Connect'
            size: btn_cancel.size
            pos: root.x, btn_delete.top
            on_release: root.toggle_connected()
        Divider:
            size_hint: None, None
            size: btn_toggle_connect.width, 1
            pos: btn_toggle_connect.pos
        RectangleButton:
            id: btn_delete
            text: 'Delete Connection'
            size: btn_cancel.size
            pos: root.x, btn_cancel.top
            on_release: root.delete()
        BtnPCancel:
            id: btn_cancel
            single: True
            width: root.width
            pos: root.pos
            on_release: root.dismiss()

<PowerPopup@BasePopup>:
    title: "Shutdown..."
    title_size: p.large_font
    size_hint: 0.67, 0.5
    FloatLayout:
        Divider:
            width: root.width
            pos: btn_quit.x, btn_quit.top
        RectangleButton:
            id: btn_restart_klipper
            text: "Restart Klipper"
            size: btn_poweroff.size
            pos: btn_poweroff.x, btn_reboot.top
            on_release: app.restart_klipper()
        Divider:
            width: root.width
            pos: btn_reboot.pos
        RectangleButton:
            id: btn_quit
            text: "Quit to Terminal"
            size: btn_poweroff.size
            pos: btn_poweroff.x, btn_restart_klipper.top
            on_release: app.quit()
        Divider:
            width: root.width
            pos: btn_quit.pos
        RectangleButton:
            id: btn_reboot
            text: "Reboot"
            size: btn_poweroff.size
            pos: btn_poweroff.x, btn_poweroff.top
            on_release: app.reboot()
        Divider:
            width: root.width
            pos: btn_restart_klipper.pos
        RectangleButton:
            id: btn_poweroff
            text: "Shutdown"
            size_hint: 1, None
            height: btn_cancel.height
            pos: root.x, btn_cancel.top
            on_release: app.poweroff()
        BtnPCancel:
            id: btn_cancel
            single: True
            width: root.width
            pos: root.pos
            on_release: root.dismiss()

<TimezonePopup>:
    size_hint: 0.94, 0.7
    title: "Choose Region"
    FloatLayout:
        id: maincontainer
        TimezoneRV:
            id: rv
            viewclass: 'TimezoneRVItem'
            size_hint: None, None
            size: root.width, maincontainer.height-btn_cancel.height
            pos: root.x, btn_cancel.top
            TimezoneRVBox:
                id: rv_box
                default_size: None, dp(70)
                default_size_hint: 1, None
                size_hint_y: None
                height: self.minimum_height
                orientation: 'vertical'
                multiselect: False
                touch_multiselect: False
        BtnPCancel:
            id: btn_cancel
            width: root.width/2
            pos: root.pos
            on_release: root.dismiss()
        BtnPConfirm:
            enabled: bool(rv_box.selected_nodes)
            id: btn_confirm
            title: "Confirm"
            width: root.width/2
            pos: root.center_x, root.y
            on_release: root.confirm()

<TimezoneRVItem>:
    # Draw a background to indicate selection
    canvas:
        Color:
            rgba: p.translucent_white if self.selected else (0,0,0,0)
        Rectangle:
            size: self.size
            pos: self.pos
    size_hint: None, None
    padding_x: p.h_padding
    font_size: p.normal_font
    text_size: self.size
    color: (1,1,1,1)
    valign: 'middle'
    halign: 'left'

<AccConfPopup@BasePopup>:
    title: "Configure Acceleration"
    size_hint: 0.94, 0.4
    FloatLayout:
        UltraSlider:
            val: root.val
            val_min: 2000
            val_max: 50000
            unit: "mm/s²"
            round_to: -2
            buttons: [[36000,0,"default",None],]
            id: slider
            width: root.width
            pos_hint: {'center_x':0.5, 'y':0.35}
        BtnPCancel:
            id: btn_cancel
            width: root.width/2
            pos: root.pos
            on_release: root.dismiss()
        BtnPConfirm:
            text: "Set and restart"
            enabled: slider.changed
            width: root.width/2
            pos: root.center_x, root.y
            on_release: app.write_config('printer', 'max_accel', slider.val), root.dismiss()

<PressureAdvanceConfPopup@BasePopup>:
    size_hint: 0.94, 0.4
    title: "Configure Pressure Advance"
    FloatLayout:
        UltraSlider:
            val: root.val
            buttons: []
            val_min: 0
            val_max: 0.05
            unit: "mm/mm/s"
            round_to: 3
            id: slider
            width: root.width
            pos_hint: {'center_x':0.5, 'y':0.35}
        BtnPCancel:
            id: btn_cancel
            width: root.width/2
            pos: root.pos
            on_release: root.dismiss()
        BtnPConfirm:
            text: "Set and restart"
            enabled: slider.changed
            width: root.width/2
            pos: root.center_x, root.y
            on_release: app.write_pressure_advance(slider.val), root.dismiss()

<UpdatePopup>:
    size_hint: 0.94, 0.4
    title: "Install"
    FloatLayout:
        id: f_layout
        Label:
            text: root.release.version + "\n" +  root.release.date
            halign: 'center'
            valign: 'middle'
            size_hint: 0.8, None
            pos_hint: {'center_x': 0.5, 'center_y': 0.8}
            text_size: self.size
            font_size: p.large_font
            color: p.light_gray
        BtnPCancel:
            id: btn_cancel
            width: root.width/2
            pos: root.pos
            on_release: root.dismiss()
        BtnPConfirm:
            id: btn_update
            text: 'Update'
            enabled: True
            width: root.width/2
            pos: btn_cancel.right, root.y
            on_release: root.update(), root.dismiss()

<InstallPopup>:
    size_hint: 0.95, 0.4
    title: "Install"
    Label:
        id: stdout
        size_hint: root.size
        pos_hint: root.pos
        font_size: p.small_font<|MERGE_RESOLUTION|>--- conflicted
+++ resolved
@@ -367,30 +367,6 @@
     left_title: "Timezone"
     on_release: Factory.TimezonePopup().open()
 
-<<<<<<< HEAD
-<SIWifiAccessPoint>:
-    Label:
-        text: root.ap.ssid
-        font_size: p.normal_font
-        text_size: self.size
-        color: p.light_gray
-        size: root.width, root.height
-        size_hint: None, None
-        valign: 'middle'
-        halign: 'right'
-        y: root.y
-        right: p.screen_width
-        padding_x: p.padding
-    Label:
-        text: str(root.ap.signal)
-        font_size: p.normal_font
-        padding_x: p.padding
-        width: self.texture_size[0]
-        height: root.height
-        size_hint: None, None
-        color: root.get_color()
-        pos: root.pos
-
 <SIRelease>:
     # Highlight the currently installed version
     canvas:
@@ -400,8 +376,6 @@
             size: self.size
             pos: self.pos
 
-=======
->>>>>>> ffc95d0c
 
 # POPUPS
 
@@ -667,10 +641,34 @@
             on_release: root.update(), root.dismiss()
 
 <InstallPopup>:
-    size_hint: 0.95, 0.4
+    size_hint: 0.94, 0.68
     title: "Install"
-    Label:
-        id: stdout
-        size_hint: root.size
-        pos_hint: root.pos
-        font_size: p.small_font+    #auto_dismiss: False
+    FloatLayout:
+        id: content
+        ScrollView:
+            id: output_scroll
+            size_hint: 1, None
+            pos_hint: {'x': 0}
+            y: btn_cancel.top
+            height: content.height - btn_cancel.height
+            do_scroll_x: False
+            Label:
+                id: output_label
+                markup: True
+                halign: 'left'
+                valign: 'top'
+                padding: p.small_padding, p.small_padding
+                text_size: output_scroll.width, None
+                size_hint_y: None
+                width: output_scroll.width
+                pos: output_scroll.pos
+                height: self.texture_size[1]
+                font_size: p.small_font
+                color: p.light_gray
+        BtnPCancel:
+            id: btn_cancel
+            text: "Abort"
+            width: root.width
+            pos: root.pos
+            on_release: root.dismiss() #TODO: actually cancel installation