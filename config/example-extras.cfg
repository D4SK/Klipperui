# Documentation on config parameters has moved to: docs/Config_Reference.md

<<<<<<< HEAD

######################################################################
# Bed leveling support
######################################################################

# Mesh Bed Leveling. One may define a [bed_mesh] config section
# to enable move transformations that offset the z axis based
# on a mesh generated from probed points. Note that bed_mesh
# and bed_tilt are incompatible, both cannot be defined.  When
# using a probe to home the z-axis, it is recommended to define
# a [homing_override] section in printer.cfg to home toward the
# center of the print area.
#
#  Visual Examples:
#   rectangular bed, probe_count = 3,3:
#               x---x---x (max_point)
#               |
#               x---x---x
#                       |
#   (min_point) x---x---x
#
#   round bed, round_probe_count = 5, bed_radius = r:
#                  x (0,r) end
#                /
#              x---x---x
#                        \
#   (-r,0) x---x---x---x---x (r,0)
#            \
#              x---x---x
#                    /
#                  x  (0,-r) start
#
#[bed_mesh]
#speed: 50
#   The speed (in mm/s) of non-probing moves during the
#   calibration. The default is 50.
#horizontal_move_z: 5
#   The height (in mm) that the head should be commanded to move to
#   just prior to starting a probe operation. The default is 5.
#mesh_radius:
#   Defines the radius of the mesh to probe for round beds.  Note that the
#   radius is relative to the coordinate specified by the mesh_origin option.
#   This parameter must be provided for round beds and omitted for rectangular
#   beds.
#mesh_origin:
#   Defines the center x,y coordinate of the mesh for round beds.  This
#   coordinate is relative to the probe's location.  It may be useful
#   to adjust the mesh_origin in an effort to maximize the size of the
#   mesh radius.  Default is 0,0.  This parameter must be omitted for
#   rectangular beds.
#mesh_min:
#   Defines the minimum x,y coodinate of the mesh for rectangular beds.  This
#   coordinate is relative to the probe's location. This will be the first
#   point probed, nearest to the origin. This parameter must be provided for
#   rectangular beds.
#mesh_max:
#   Defines the maximum x,y coordinate of the mesh for rectangular beds.
#   Adheres to the same principle as mesh_min, however this will be the
#   furthest point probed from the bed's origin. This parameter must be
#   provided for rectangular beds.
#probe_count: 3,3
#   For rectangular beds, this is a comma separate pair of integer
#   values (X,Y) defining the number of points to probe along each axis.
#   A single value is also valid, in which case that value will be applied
#   to both axes.  Default is 3,3.
#round_probe_count: 5
#   For round beds, this integer value defines the maximum number of
#   points to probe along each axis. This value must be an odd number.
#   Default is 5.
#fade_start: 1.0
#   The gcode z position in which to start phasing out z-adjustment
#   when fade is enabled.  Default is 1.0.
#fade_end: 0.0
#   The gcode z position in which phasing out completes.  When set
#   to a value below fade_start, fade is disabled. It should be
#   noted that fade may add unwanted scaling along the z-axis of a
#   print.  If a user wishes to enable fade, a value of 10.0 is
#   recommended. Default is 0.0, which disables fade.
#fade_target:
#   The z position in which fade should converge. When this value is set
#   to a non-zero value it must be within the range of z-values in the mesh.
#   Users that wish to converge to the z homing position should set this to 0.
#   Default is the average z value of the mesh.
#split_delta_z: .025
#   The amount of Z difference (in mm) along a move that will
#   trigger a split. Default is .025.
#move_check_distance: 5.0
#   The distance (in mm) along a move to check for split_delta_z.
#   This is also the minimum length that a move can be split. Default
#   is 5.0.
#mesh_pps: 2,2
#   A comma separated pair of integers (X,Y) defining the number of
#   points per segment to interpolate in the mesh along each axis. A
#   "segment" can be defined as the space between each probed
#   point. The user may enter a single value which will be applied
#   to both axes.  Default is 2,2.
#algorithm: lagrange
#   The interpolation algorithm to use. May be either "lagrange"
#   or "bicubic". This option will not affect 3x3 grids, which
#   are forced to use lagrange sampling.  Default is lagrange.
#bicubic_tension: .2
#   When using the bicubic algorithm the tension parameter above
#   may be applied to change the amount of slope interpolated.
#   Larger numbers will increase the amount of slope, which
#   results in more curvature in the mesh. Default is .2.
#relative_reference_index:
#   A point index in the mesh to reference all z values to. Enabling
#   this parameter produces a mesh relative to the probed z position
#   at the provided index.

# Bed tilt compensation. One may define a [bed_tilt] config section to
# enable move transformations that account for a tilted bed.
#[bed_tilt]
#x_adjust: 0
#   The amount to add to each move's Z height for each mm on the X
#   axis. The default is 0.
#y_adjust: 0
#   The amount to add to each move's Z height for each mm on the Y
#   axis. The default is 0.
#z_adjust: 0
#   The amount to add to the Z height when the nozzle is nominally at
#   0,0. The default is 0.
# The remaining parameters control a BED_TILT_CALIBRATE extended
# g-code command that may be used to calibrate appropriate x and y
# adjustment parameters.
#points:
#   A list of X,Y coordinates (one per line; subsequent lines
#   indented) that should be probed during a BED_TILT_CALIBRATE
#   command. Specify coordinates of the nozzle and be sure the probe
#   is above the bed at the given nozzle coordinates. The default is
#   to not enable the command.
#speed: 50
#   The speed (in mm/s) of non-probing moves during the calibration.
#   The default is 50.
#horizontal_move_z: 5
#   The height (in mm) that the head should be commanded to move to
#   just prior to starting a probe operation. The default is 5.

# Tool to help adjust bed leveling screws. One may define a
# [bed_screws] config section to enable a BED_SCREWS_ADJUST g-code
# command.
#[bed_screws]
#screw1: 100,100
#   The X,Y coordinate of the first bed leveling screw. This is a
#   position to command the nozzle to that is directly above the bed
#   screw (or as close as possible while still being above the bed).
#   This parameter must be provided.
#screw1_name: front screw
#   An arbitrary name for the given screw. This name is displayed when
#   the helper script runs. The default is to use a name based upon
#   the screw XY location.
#screw1_fine_adjust:
#   An X,Y coordinate to command the nozzle to so that one can fine
#   tune the bed leveling screw. The default is to not perform fine
#   adjustments on the bed screw.
#screw2:
#screw2_name:
#screw2_fine_adjust:
#...
#   Additional bed leveling screws. At least three screws must be
#   defined.
#horizontal_move_z: 5
#   The height (in mm) that the head should be commanded to move to
#   when moving from one screw location to the next. The default is 5.
#probe_height: 0
#   The height of the probe (in mm) after adjusting for the thermal
#   expansion of bed and nozzle. The default is zero.
#speed: 50
#   The speed (in mm/s) of non-probing moves during the calibration.
#   The default is 50.
#probe_speed: 5
#   The speed (in mm/s) when moving from a horizontal_move_z position
#   to a probe_height position. The default is 5.

# Tool to help adjust bed screws tilt using Z probe. One may define a
# [screws_tilt_adjust] config section to enable a SCREWS_TILT_CALCULATE
# g-code command.
#[screws_tilt_adjust]
#screw1: 100,100
#   The X,Y coordinate of the first bed leveling screw. This is a
#   position to command the nozzle to that is directly above the bed
#   screw (or as close as possible while still being above the bed).
#   This is the base screw used in calculations.
#   This parameter must be provided.
#screw1_name: front screw
#   An arbitrary name for the given screw. This name is displayed when
#   the helper script runs. The default is to use a name based upon
#   the screw XY location.
#screw2:
#screw2_name:
#...
#   Additional bed leveling screws. At least two screws must be
#   defined.
#speed: 50
#   The speed (in mm/s) of non-probing moves during the calibration.
#   The default is 50.
#horizontal_move_z: 5
#   The height (in mm) that the head should be commanded to move to
#   just prior to starting a probe operation. The default is 5.
#screw_thread: CW-M3
#   The type of screw used for bed level, M3, M4 or M5 and the
#   direction of the knob used to level the bed, clockwise decrease
#   counter-clockwise decrease.
#   Accepted values: CW-M3, CCW-M3, CW-M4, CCW-M4, CW-M5, CCW-M5.
#   Default value is CW-M3, most printers use an M3 screw and
#   turning the knob clockwise decrease distance.

# Multiple Z stepper tilt adjustment. This feature enables independent
# adjustment of multiple z steppers (see stepper_z1 section below) to
# adjust for tilt. If this section is present then a Z_TILT_ADJUST
# extended G-Code command becomes available.
#[z_tilt]
#z_positions:
#   A list of X,Y coordinates (one per line; subsequent lines
#   indented) describing the location of each bed "pivot point". The
#   "pivot point" is the point where the bed attaches to the given Z
#   stepper. It is described using nozzle coordinates (the XY position
#   of the nozzle if it could move directly above the point). The
#   first entry corresponds to stepper_z, the second to stepper_z1,
#   the third to stepper_z2, etc. This parameter must be provided.
#points:
#   A list of X,Y coordinates (one per line; subsequent lines
#   indented) that should be probed during a Z_TILT_ADJUST command.
#   Specify coordinates of the nozzle and be sure the probe is above
#   the bed at the given nozzle coordinates. This parameter must be
#   provided.
#speed: 50
#   The speed (in mm/s) of non-probing moves during the calibration.
#   The default is 50.
#horizontal_move_z: 5
#   The height (in mm) that the head should be commanded to move to
#   just prior to starting a probe operation. The default is 5.
#retries: 0
#   Number of times to retry if the probed points aren't within tolerance
#retry_tolerance: 0
#   If retries are enabled then retry if largest and smallest probed
#   points differ more than retry_tolerance. Note the smallest unit of
#   change here would be a single step. However if you are probing
#   more points than steppers then you will likely have a fixed
#   minimum value for the range of probed points which you can learn
#   by observing command output.

# Moving gantry leveling using 4 independently controlled Z motors.
# Corrects hyperbolic parabola effects (potato chip) on moving gantry
# which is more flexible.
# WARNING: Using this on a moving bed may lead to undesirable results.
# If this section is present then a QUAD_GANTRY_LEVEL extended G-Code
# command becomes available. This routine assumes the following Z motor
# configuration:
# ----------------
# |Z1          Z2|
# |  ---------   |
# |  |       |   |
# |  |       |   |
# |  x--------   |
# |Z           Z3|
# ----------------
# Where x is the (0,0) point on the bed
#[quad_gantry_level]
#gantry_corners:
#   A newline separated list of X,Y coordinates describing the
#   two opposing corners of the gantry. The first entry corresponds to
#   Z, the second to Z2.
#   This parameter must be provided.
#points:
#   A newline separated list of four X,Y points that should be probed
#   during a QUAD_GANTRY_LEVEL command.
#   Order of the locations is important, and should correspond to Z,Z1
#   Z2, and Z3 location in order.
#   This parameter must be provided.
#   For maximum accuracy, ensure your probe offsets are configured.
#speed: 50
#   The speed (in mm/s) of non-probing moves during the calibration.
#   The default is 50.
#horizontal_move_z: 5
#   The height (in mm) that the head should be commanded to move to
#   just prior to starting a probe operation. The default is 5
#max_adjust: 4
#   Safety limit if an ajustment greater than this value is requested
#   quad_gantry_level will abort.
#retries: 0
#   number of times to retry if the probed points aren't within tolerance
#retry_tolerance: 0
#   if retries are enabled then retry if largest and smallest probed points
#   differ more than retry_tolerance

# Printer Skew Correction.  It is possible to use software to correct
# printer skew across 3 planes, xy, xz, yz.  This is done by printing
# a calibration model along a plane and measuring three lengths.  Due
# to the nature of skew correction these lengths are set via gcode. See
# skew_correction.md and G-Codes.md in the docs directory for details.
#[skew_correction]


######################################################################
# Customized homing
######################################################################

# Safe Z homing. One may use this mechanism to home the Z axis at a
# specific XY coordinate. This is useful if the toolhead, for example
# has to move to the center of the bed before Z can be homed.
#[safe_z_home]
#home_xy_position:
#   A X,Y coordinate (e.g. 100,100) where the Z homing should be
#   performed. This parameter must be provided.
#speed: 50.0
#   Speed at which the toolhead is moved to the safe Z home coordinate.
#   The default is 50 mm/s
#z_hop:
#   Lift the Z axis prior to homing. This is applied to any homing
#   command, even if it doesn't home the Z axis. If the Z axis is
#   already homed and the current Z position is less than z_hop, then
#   this will lift the head to a height of z_hop. If the Z axis is not
#   already homed, then prior to any XY homing movement the Z axis
#   boundary checks are disabled and the head is lifted by z_hop. If
#   z_hop is specified, be sure to home the Z immediately after any XY
#   home requests so that the Z boundary checks are accurate. The
#   default is to not implement Z hop.
#z_hop_speed: 20.0
#   Speed at which the Z axis is lifted prior to homing. The default is 20mm/s.
#move_to_previous: False
#   When set to True, xy are reset to their previous positions after z homing.
#   The default is False.


# Homing override. One may use this mechanism to run a series of
# g-code commands in place of a G28 found in the normal g-code input.
# This may be useful on printers that require a specific procedure to
# home the machine.
#[homing_override]
#gcode:
#   A list of G-Code commands to execute in place of G28 commands
#   found in the normal g-code input. See docs/Command_Templates.md
#   for G-Code format. If a G28 is contained in this list of commands
#   then it will invoke the normal homing procedure for the printer.
#   The commands listed here must home all axes. This parameter must
#   be provided.
#axes: xyz
#   The axes to override. For example, if this is set to "z" then the
#   override script will only be run when the z axis is homed (eg, via
#   a "G28" or "G28 Z0" command). Note, the override script should
#   still home all axes. The default is "xyz" which causes the
#   override script to be run in place of all G28 commands.
#set_position_x:
#set_position_y:
#set_position_z:
#   If specified, the printer will assume the axis is at the specified
#   position prior to running the above g-code commands. Setting this
#   disables homing checks for that axis. This may be useful if the
#   head must move prior to invoking the normal G28 mechanism for an
#   axis. The default is to not force a position for an axis.

# Stepper phase adjusted endstops. To use this feature, define a
# config section with an "endstop_phase" prefix followed by the name
# of the corresponding stepper config section (for example,
# "[endstop_phase stepper_z]"). This feature can improve the accuracy
# of endstop switches. Add a bare "[endstop_phase]" declaration to
# enable the ENDSTOP_PHASE_CALIBRATE command.
#[endstop_phase stepper_z]
#phases:
#   This specifies the number of phases of the given stepper motor
#   driver (which is the number of micro-steps multiplied by four).
#   This setting is automatically determined if one uses a TMC driver
#   with run-time configuration. Otherwise, this parameter must be
#   provided.
#endstop_accuracy: 0.200
#   Sets the expected accuracy (in mm) of the endstop. This represents
#   the maximum error distance the endstop may trigger (eg, if an
#   endstop may occasionally trigger 100um early or up to 100um late
#   then set this to 0.200 for 200um). The default is
#   phases*step_distance.
#endstop_phase:
#   This specifies the phase of the stepper motor driver to expect
#   when hitting the endstop. Only set this value if one is sure the
#   stepper motor driver is reset every time the mcu is reset. If this
#   is not set, then the stepper phase will be detected on the first
#   home and that phase will be used on all subsequent homes.
#endstop_align_zero: False
#   If true then the position_endstop of the axis will effectively be
#   modified so that the zero position for the axis occurs at a full
#   step on the stepper motor. (If used on the Z axis and the print
#   layer height is a multiple of a full step distance then every
#   layer will occur on a full step.) The default is False.


######################################################################
# G-Code macros and events
######################################################################

# G-Code macros (one may define any number of sections with a
# "gcode_macro" prefix).
#[gcode_macro my_cmd]
#gcode:
#   A list of G-Code commands to execute in place of "my_cmd". See
#   docs/Command_Templates.md for G-Code format. This parameter must
#   be provided.
#default_parameter_<parameter>:
#   One may define any number of options with a "default_parameter_"
#   prefix. Use this to define default values for g-code parameters.
#   For example, if one were to define the macro MY_DELAY with gcode
#   "G4 P{DELAY}" along with "default_parameter_DELAY = 50" then the
#   command "MY_DELAY" would evaluate to "G4 P50". To override the
#   default parameter when calling the command then using
#   "MY_DELAY DELAY=30" would evaluate to "G4 P30". The default is
#   to require that all parameters used in the gcode script be
#   present in the command invoking the macro.
#variable_<name>:
#   One may specify any number of options with a "variable_" prefix.
#   The given variable name will be assigned the given value (parsed
#   as a Python literal) and will be available during macro expansion.
#   For example, a config with "variable_fan_speed = 75" might have
#   gcode commands containing "M106 S{ fan_speed * 255 }". Variables
#   can be changed at run-time using the SET_GCODE_VARIABLE command
#   (see docs/Command_Templates.md for details). Variable names may
#   not use upper case characters.
#rename_existing:
#   This option will cause the macro to override an existing G-Code
#   command and provide the previous definition of the command via the
#   name provided here. This can be used to override builtin G-Code
#   commands. Care should be taken when overriding commands as it can
#   cause complex and unexpected results. The default is to not
#   override an existing G-Code command.

# Execute a gcode on a set delay.
#[delayed_gcode my_delayed_gcode]
#initial_duration: 0.
#   The duration of the initial delay (in seconds).  If set to a non-zero
#   value the delayed_gcode will execute the specified number of seconds
#   after the printer enters the "ready" state.  This can be useful for
#   initialization procedures or a repeating delayed_gcode.  If set to 0
#   the delayed_gcode will not execute on startup.  Default is 0.
#gcode:
#   A list of G-Code commands to execute when the delay duration has
#   elapsed.  G-Code templates are supported.  This parameter must be
#   provided.

# Idle timeout. An idle timeout is automatically enabled - add an
# explicit idle_timeout config section to change the default settings.
#[idle_timeout]
#gcode:
#   A list of G-Code commands to execute on an idle timeout. See
#   docs/Command_Templates.md for G-Code format. The default is to run
#   "TURN_OFF_HEATERS" and "M84".
#timeout: 600
#   Idle time (in seconds) to wait before running the above G-Code
#   commands. The default is 600 seconds.


######################################################################
# Optional G-Code features
######################################################################

# The virtual_sdcard provides fully featured printjob management, 
# so Klipper can manage printjobs itself, with pause-resume
# functionality, and a print-queue.
# It can be controlled from different frontends, and g-code commands 
# (eg, M24). It allows the Klipper host software to directly print gcode
# files stored in any directory on the host e.g. Raspberry Pi.
#[virtual_sdcard]
#path: ~/.octoprint/uploads/
#   The path of the local directory on the host machine to look for
#   g-code files. This is a read-only directory (sdcard file writes
#   are not supported). One may point this to OctoPrint's upload
#   directory (generally ~/.octoprint/uploads/ ). This parameter must
#   be provided.

# Support manually moving stepper motors for diagnostic purposes.
# Note, using this feature may place the printer in an invalid state -
# see docs/G-Codes.md for important details.
#[force_move]
#enable_force_move: False
#   Set to true to enable FORCE_MOVE and SET_KINEMATIC_POSITION
#   extended G-Code commands. The default is false.


# Firmware filament retraction. This enables G10 (retract) and G11
# (unretract) GCODE commands issued by many slicers. The parameters
# below provide startup defaults, although the values can be adjusted
# via the SET_RETRACTION command, allowing per-filament settings and
# runtime tuning.
#[firmware_retraction]
#retract_length: 0
#   The length of filament (in mm) to retract when G10 is activated, and to
#   unretract when G11 is activated (but see unretract_extra_length below).
#   The default is 0 mm.
#retract_speed: 20
#   The speed of retraction, in mm/s. The default is 20 mm/s.
#unretract_extra_length: 0
#   The length (in mm) of *additional* filament to add when unretracting.
#unretract_speed: 10
#   The speed of unretraction, in mm/s. The default is 10 mm/s.

# Support for gcode arc (G2/G3) commands.
#[gcode_arcs]
#resolution: 1.0
#   An arc will be split into segments. Each segment's length will equal
#   the resolution in mm set above. Lower values will produce a finer arc,
#   but also more work for your machine. Arcs smaller than the configured
#   value will become straight lines. The default is 1mm.

# Enable the "M118" and "RESPOND" extended commands.
# [respond]
# default_type: echo
#    Sets the default prefix of the "M118" and "RESPOND" output to one of
#    the following:
#        echo: "echo: " (This is the default)
#        command: "// "
#        error: "!! "
# default_prefix: echo:
#    Directly sets the default prefix. If present, this value will override
#    the "default_type".

######################################################################
# Resonance compensation
######################################################################

# Enables input shaping.
#[input_shaper]
#shaper_freq_x: 0
#   A frequency (in Hz) of the input shaper for X axis. This is usually a
#   resonance frequency of X axis that the input shaper should suppress.
#   For more complex shapers, like 2- and 3-hump EI input shapers, this
#   parameter can be set from different considerations.
#   The default value is 0, which disables input shaping for X axis.
#shaper_freq_y: 0
#   A frequency (in Hz) of the input shaper for Y axis. This is usually a
#   resonance frequency of Y axis that the input shaper should suppress.
#   For more complex shapers, like 2- and 3-hump EI input shapers, this
#   parameter can be set from different considerations.
#   The default value is 0, which disables input shaping for Y axis.
#shaper_type: mzv
#   A type of the input shaper to use for both X and Y axes. Supported shapers
#   are zv, mzv, zvd, ei, 2hump_ei, and 3hump_ei.
#   The default is mzv input shaper.
#shaper_type_x:
#shaper_type_y:
#   If shaper_type is not set, these two parameters can be used to configure
#   different input shapers for X and Y axes. The same values are supported
#   as for shaper_type parameter.
#damping_ratio_x: 0.1
#damping_ratio_y: 0.1
#   Damping ratios of vibrations of X and Y axes used by input shapers to
#   improve vibration suppression. Should not be changed without some proper
#   measurements, e.g. with an accelerometer.
#   Default value is 0.1 which is a good all-round value for most printers.

# Support for ADXL345 accelerometers. This support allows one to query
# accelerometer measurements from the sensor. This enables an
# ACCELEROMETER_MEASURE command (see docs/G-Codes.md for more
# information). The default chip name is "default", but one may
# specify an explicit name (eg, [adxl345 my_chip_name]).
#[adxl345]
#axes_map: x,y,z
#   The accelerometer axis for each of the printer's x, y, and z axes.
#   This may be useful if the accelerometer is mounted in an
#   orientation that does not match the printer orientation. For
#   example, one could set this to "y,x,z" to swap the x and y axes.
#   It is also possible to negate an axis if the accelerometer
#   direction is reversed (eg, "x,z,-y"). The default is "x,y,z".
#cs_pin:
#   The SPI enable pin for the sensor. This parameter must be
#   provided.
#spi_speed: 5000000
#   The SPI speed (in hz) to use when communicating with the chip.
#   The default is 5000000.
#spi_bus:
#spi_software_sclk_pin:
#spi_software_mosi_pin:
#spi_software_miso_pin:
#   These optional parameters allow one to customize the SPI settings
#   used to communicate with the chip.


######################################################################
# Config file helpers
######################################################################

# Board pin aliases. One may define aliases for the pins on a
# micro-controller. (If a micro-controller name is omitted in the
# board_pins config section name then it defaults to "mcu".)
#[board_pins mcu]
#aliases:
#   A comma separated list of "name=value" aliases to create for the
#   given micro-controller. For example, "EXP1_1=PE6" would create an
#   "EXP1_1" alias for the "PE6" pin. However, if "value" is enclosed
#   in "<>" then "name" is created as a reserved pin (for example,
#   "EXP1_9=<GND>" would reserve "EXP1_9"). This parameter must be
#   provided.

# Include file support. One may include additional config file from
# the main printer config file. Wildcards may also be used (eg,
# "configs/*.cfg").
#[include my_other_config.cfg]


######################################################################
# Bed probing hardware
######################################################################

# Z height probe. One may define this section to enable Z height
# probing hardware. When this section is enabled, PROBE and
# QUERY_PROBE extended g-code commands become available. The probe
# section also creates a virtual "probe:z_virtual_endstop" pin. One
# may set the stepper_z endstop_pin to this virtual pin on cartesian
# style printers that use the probe in place of a z endstop. If using
# "probe:z_virtual_endstop" then do not define a position_endstop in
# the stepper_z config section.
#[probe]
#pin: ar15
#   Probe detection pin. This parameter must be provided.
#x_offset: 0.0
#   The distance (in mm) between the probe and the nozzle along the
#   x-axis. The default is 0.
#y_offset: 0.0
#   The distance (in mm) between the probe and the nozzle along the
#   y-axis. The default is 0.
#z_offset:
#   The distance (in mm) between the bed and the nozzle when the probe
#   triggers. This parameter must be provided.
#speed: 5.0
#   Speed (in mm/s) of the Z axis when probing. The default is 5mm/s.
#samples: 1
#   The number of times to probe each point. The probed z-values will
#   be averaged. The default is to probe 1 time.
#sample_retract_dist: 2.0
#   The distance (in mm) to lift the toolhead between each sample (if
#   sampling more than once). The default is 2mm.
#lift_speed: 5.0
#   Speed (in mm/s) of the Z axis when lifting the probe between
#   samples. The default is to use the same value as the 'speed'
#   parameter.
#samples_result: average
#   The calculation method when sampling more than once - either
#   "median" or "average". The default is average.
#samples_tolerance: 0.100
#   The maximum Z distance (in mm) that a sample may differ from other
#   samples. If this tolerance is exceeded then either an error is
#   reported or the attempt is restarted (see
#   samples_tolerance_retries). The default is 0.100mm.
#samples_tolerance_retries: 0
#   The number of times to retry if a sample is found that exceeds
#   samples_tolerance. On a retry, all current samples are discarded
#   and the probe attempt is restarted. If a valid set of samples are
#   not obtained in the given number of retries then an error is
#   reported. The default is zero which causes an error to be reported
#   on the first sample that exceeds samples_tolerance.
#activate_gcode:
#   A list of G-Code commands to execute prior to each probe attempt.
#   See docs/Command_Templates.md for G-Code format. This may be
#   useful if the probe needs to be activated in some way. Do not
#   issue any commands here that move the toolhead (eg, G1). The
#   default is to not run any special G-Code commands on activation.
#deactivate_gcode:
#   A list of G-Code commands to execute after each probe attempt
#   completes. See docs/Command_Templates.md for G-Code format. Do not
#   issue any commands here that move the toolhead. The default is to
#   not run any special G-Code commands on deactivation.

# BLTouch probe. One may define this section (instead of a probe
# section) to enable a BLTouch probe. See the docs/BLTouch.md guide
# for further information on configuring a BLTouch. A virtual
# "probe:z_virtual_endstop" pin is also created (see the "probe"
# section above for the details).
#[bltouch]
#sensor_pin:
#   Pin connected to the BLTouch sensor pin. This parameter must be
#   provided.
#control_pin:
#   Pin connected to the BLTouch control pin. This parameter must be
#   provided.
#pin_move_time: 0.680
#   The amount of time (in seconds) to wait for the BLTouch pin to
#   move up or down. The default is 0.680 seconds.
#stow_on_each_sample: True
#   This determines if Klipper should command the pin to move up
#   between each probe attempt when performing a multiple probe
#   sequence. Read the directions in docs/BLTouch.md before setting
#   this to False. The default is True.
#probe_with_touch_mode: False
#   If this is set to True then Klipper will probe with the device in
#   "touch_mode". The default is False (probing in "pin_down" mode).
#pin_up_reports_not_triggered: True
#   Set if the BLTouch consistently reports the probe in a "not
#   triggered" state after a successful "pin_up" command. This should
#   be True for all genuine BLTouch devices. Read the directions in
#   docs/BLTouch.md before setting this to False. The default is True.
#pin_up_touch_mode_reports_triggered: True
#   Set if the BLTouch consistently reports a "triggered" state after
#   the commands "pin_up" followed by "touch_mode". This should be
#   True for all genuine BLTouch devices. Read the directions in
#   docs/BLTouch.md before setting this to False. The default is True.
#set_output_mode:
#   Request a specific sensor pin output mode on the BLTouch V3.0 (and
#   later). This setting should not be used on other types of probes.
#   Set to "5V" to request a sensor pin output of 5 Volts (only use if
#   the controller board needs 5V mode and is 5V tolerant on its input
#   signal line). Set to "OD" to request the sensor pin output use
#   open drain mode. The default is to not request an output mode.
#x_offset:
#y_offset:
#z_offset:
#speed:
#samples:
#sample_retract_dist:
#samples_result:
#samples_tolerance:
#samples_tolerance_retries:
#   See the "probe" section for information on these parameters.


######################################################################
# Additional micro-controllers
######################################################################

# Additional micro-controllers (one may define any number of sections
# with an "mcu" prefix). Additional micro-controllers introduce
# additional pins that may be configured as heaters, steppers, fans,
# etc.. For example, if an "[mcu extra_mcu]" section is introduced,
# then pins such as "extra_mcu:ar9" may then be used elsewhere in the
# config (where "ar9" is a hardware pin name or alias name on the
# given mcu).
#[mcu my_extra_mcu]
# See the "mcu" section in example.cfg for configuration parameters.


######################################################################
# Additional stepper motors and extruders
######################################################################

# Multi-stepper axes. On a cartesian style printer, the stepper
# controlling a given axis may have additional config blocks defining
# steppers that should be stepped in concert with the primary
# stepper. One may define any number of sections with a numeric suffix
# starting at 1 (for example, "stepper_z1", "stepper_z2", etc.).
#[stepper_z1]
#step_pin: ar36
#dir_pin: ar34
#enable_pin: !ar30
#step_distance: .005
#   See example.cfg for the definition of the above parameters.
#endstop_pin: ^ar19
#   If an endstop_pin is defined for the additional stepper then the
#   stepper will home until the endstop is triggered. Otherwise, the
#   stepper will home until the endstop on the primary stepper for the
#   axis is triggered.

# In a multi-extruder printer add an additional extruder section for
# each additional extruder. The additional extruder sections should be
# named "extruder1", "extruder2", "extruder3", and so on. See the
# "extruder" section in example.cfg for a description of available
# parameters.
#[extruder1]
#step_pin: ar36
#dir_pin: ar34
#...
#shared_heater:
#   If this extruder uses the same heater already defined for another
#   extruder then place the name of that extruder here.  For example,
#   should extruder3 and extruder4 share a heater then the extruder3
#   config section should define the heater and the extruder4 section
#   should specify "shared_heater: extruder3". The default is to not
#   reuse an existing heater.

# Support for cartesian printers with dual carriages on a single
# axis. The active carriage is set via the SET_DUAL_CARRIAGE extended
# g-code command. The "SET_DUAL_CARRIAGE CARRIAGE=1" command will
# activate the carriage defined in this section (CARRIAGE=0 will
# return activation to the primary carriage). Dual carriage support is
# typically combined with extra extruders - the SET_DUAL_CARRIAGE
# command is often called at the same time as the ACTIVATE_EXTRUDER
# command. Be sure to park the carriages during deactivation.
#[dual_carriage]
#axis:
#   The axis this extra carriage is on (either x or y). This parameter
#   must be provided.
#step_pin:
#dir_pin:
#enable_pin:
#step_distance:
#endstop_pin:
#position_endstop:
#position_min:
#position_max:
#   See the example.cfg for the definition of the above parameters.

# Support for additional steppers synchronized to the movement of an
# extruder (one may define any number of sections with an
# "extruder_stepper" prefix).
#[extruder_stepper my_extra_stepper]
#extruder: extruder
#   The extruder this stepper is synchronized to. The default is
#   "extruder".
#step_pin:
#dir_pin:
#enable_pin:
#step_distance:
#   See the "extruder" section in example.cfg for the definition of
#   the above parameters.

# Manual steppers (one may define any number of sections with a
# "manual_stepper" prefix). These are steppers that are controlled by
# the MANUAL_STEPPER g-code command. For example: "MANUAL_STEPPER
# STEPPER=my_stepper MOVE=10 SPEED=5". See the docs/G-Codes.md file
# for a description of the MANUAL_STEPPER command. The steppers are
# not connected to the normal printer kinematics.
#[manual_stepper my_stepper]
#step_pin:
#dir_pin:
#enable_pin:
#step_distance:
#   See the "[stepper_x]" section in example.cfg for a description of
#   these parameters.
#velocity:
#   Set the default velocity (in mm/s) for the stepper. This value
#   will be used if a MANUAL_STEPPER command does not specify a SPEED
#   parameter. The default is 5mm/s.
#accel:
#   Set the default acceleration (in mm/s^2) for the stepper. An
#   acceleration of zero will result in no acceleration. This value
#   will be used if a MANUAL_STEPPER command does not specify an ACCEL
#   parameter. The default is zero.
#endstop_pin:
#   Endstop switch detection pin. If specified, then one may perform
#   "homing moves" by adding a STOP_ON_ENDSTOP parameter to
#   MANUAL_STEPPER movement commands.


######################################################################
# Heaters and temperature sensors
######################################################################

# Heater and temperature sensor verification. Heater verification is
# automatically enabled for each heater that is configured on the
# printer. Use verify_heater sections to change the default settings.
#[verify_heater heater_config_name]
#max_error: 120
#   The maximum "cumulative temperature error" before raising an
#   error. Smaller values result in stricter checking and larger
#   values allow for more time before an error is reported.
#   Specifically, the temperature is inspected once a second and if it
#   is close to the target temperature then an internal "error
#   counter" is reset; otherwise, if the temperature is below the
#   target range then the counter is increased by the amount the
#   reported temperature differs from that range. Should the counter
#   exceed this "max_error" then an error is raised. The default is
#   120.
#check_gain_time:
#   This controls heater verification during initial heating. Smaller
#   values result in stricter checking and larger values allow for
#   more time before an error is reported. Specifically, during
#   initial heating, as long as the heater increases in temperature
#   within this time frame (specified in seconds) then the internal
#   "error counter" is reset. The default is 20 seconds for extruders
#   and 60 seconds for heater_bed.
#hysteresis: 5
#   The maximum temperature difference (in Celsius) to a target
#   temperature that is considered in range of the target. This
#   controls the max_error range check. It is rare to customize this
#   value. The default is 5.
#heating_gain: 2
#   The minimum temperature (in Celsius) that the heater must increase
#   by during the check_gain_time check. It is rare to customize this
#   value. The default is 2.

# Tool to disable heaters when homing or probing an axis
#[homing_heaters]
#steppers:
#   A comma separated list of steppers that should cause heaters to be
#   disabled. The default is to disable heaters for any homing/probing
#   move.
#   Typical example: stepper_z
#heaters:
#   A comma separated list of heaters to disable during homing/probing
#   moves. The default is to disable all heaters.
#   Typical example: extruder, heater_bed

# MAXxxxxx serial peripheral interface (SPI) temperature based
# sensors. The following parameters are available in heater sections
# that use one of these sensor types.
#[extruder]
# See the "extruder" section in example.cfg for a description of
# heater parameters. The parameters below describe sensor parameters.
#sensor_type:
#   One of "MAX6675", "MAX31855", "MAX31856", or "MAX31865".
#spi_speed: 4000000
#   The SPI speed (in hz) to use when communicating with the chip.
#   The default is 4000000.
#spi_bus:
#spi_software_sclk_pin:
#spi_software_mosi_pin:
#spi_software_miso_pin:
#   These optional parameters allow one to customize the SPI settings
#   used to communicate with the chip.
#sensor_pin:
#   The chip select line for the sensor chip. This parameter must be
#   provided.
#tc_type: K
#tc_use_50Hz_filter: False
#tc_averaging_count: 1
#   The above parameters control the sensor parameters of MAX31856
#   chips. The defaults for each parameter are next to the parameter
#   name in the above list.
#rtd_nominal_r: 100
#rtd_reference_r: 430
#rtd_num_of_wires: 2
#rtd_use_50Hz_filter: False
#   The above parameters control the sensor parameters of MAX31865
#   chips. The defaults for each parameter are next to the parameter
#   name in the above list.

# Common temperature amplifiers. The following parameters are
# available in heater sections that use one of these sensors.
#[extruder]
# See the "extruder" section in example.cfg for a description of
# heater parameters. The parameters below describe sensor parameters.
#sensor_type:
#   One of "PT100 INA826", "AD595", "AD597", "AD8494", "AD8495",
#   "AD8496", or "AD8497".
#sensor_pin:
#   Analog input pin connected to the sensor. This parameter must be
#   provided.
#adc_voltage: 5.0
#   The ADC comparison voltage (in Volts). The default is 5 volts.
#voltage_offset: 0
#   The ADC voltage offset (in Volts). The default is 0.

# Directly connected PT1000 sensor. The following parameters are
# available in heater sections that use one of these sensors.
#[extruder]
# See the "extruder" section in example.cfg for a description of
# heater parameters. The parameters below describe sensor parameters.
#sensor_type: PT1000
#sensor_pin:
#   Analog input pin connected to the sensor. This parameter must be
#   provided.
#pullup_resistor: 4700
#   The resistance (in ohms) of the pullup attached to the sensor. The
#   default is 4700 ohms.

# Custom thermistors (one may define any number of sections with a
# "thermistor" prefix). A custom thermistor may be used in the
# sensor_type field of a heater config section. (For example, if one
# defines a "[thermistor my_thermistor]" section then one may use a
# "sensor_type: my_thermistor" when defining a heater.) Be sure to
# place the thermistor section in the config file above its first use
# in a heater section.
#[thermistor my_thermistor]
#temperature1:
#resistance1:
#temperature2:
#resistance2:
#temperature3:
#resistance3:
#   Three resistance measurements (in Ohms) at the given temperatures
#   (in Celsius). The three measurements will be used to calculate the
#   Steinhart-Hart coefficients for the thermistor. These parameters
#   must be provided when using Steinhart-Hart to define the
#   thermistor.
#beta:
#   Alternatively, one may define temperature1, resistance1, and beta
#   to define the thermistor parameters. This parameter must be
#   provided when using "beta" to define the thermistor.

# Custom ADC temperature sensors (one may define any number of
# sections with an "adc_temperature" prefix). This allows one to
# define a custom temperature sensor that measures a voltage on an
# Analog to Digital Converter (ADC) pin and uses linear interpolation
# between a set of configured temperature/voltage (or
# temperature/resistance) measurements to determine the temperature.
# The resulting sensor can be used as a sensor_type in a heater
# section. (For example, if one defines a "[adc_temperature
# my_sensor]" section then one may use a "sensor_type: my_sensor" when
# defining a heater.) Be sure to place the sensor section in the
# config file above its first use in a heater section.
#[adc_temperature my_sensor]
#temperature1:
#voltage1:
#temperature2:
#voltage2:
#...
#   A set of temperatures (in Celsius) and voltages (in Volts) to use
#   as reference when converting a temperature. A heater section using
#   this sensor may also specify adc_voltage and voltage_offset
#   parameters to define the ADC voltage (see "Common temperature
#   amplifiers" section above for details). At least two measurements
#   must be provided.
#temperature1:
#resistance1:
#temperature2:
#resistance2:
#...
#   Alternatively one may specify a set of temperatures (in Celsius)
#   and resistance (in Ohms) to use as reference when converting a
#   temperature. A heater section using this sensor may also specify a
#   pullup_resistor parameter (see example.cfg for details). At least
#   two measurements must be provided.

# BME280 two wire interface (I2C) environmental sensor.  Note that this
# sensor is not intended for use with extruders and heater beds, but rather
# for montitoring ambient temperature (C), pressure (hPa), and relative
# humidity. See sample-macros.cfg for a gcode_macro that may be used to report
# pressure and humidity in addition to temperature.
#[temperature_sensor my_sensor]
# See the "temperature_sensor" section below for a description of its
# parameters. The parameters below describe BME280 sensor parameters.
#sensor_type:
#   Must be "BME280"
#i2c_address:
#  Default is 118 (0x76).  Some BME280 sensors have an address of 119 (0x77).
#i2c_mcu:
#  MCU the sensor is connected to.  Default is the primary mcu.
#i2c_bus:
#  The I2C bus the sensor is connected to.  On some MCU platforms the default
#  is bus 0.  On platforms without bus 0 this parameter is required.
#i2c_speed:
#  The I2C speed (in Hz) to use when communicating with the sensor.  Default
#  is 100000.  On some MCUs changing this value has no effect.

# HTU21D family two wire interface (I2C) environmental sensor.
# Note that this sensor is not intended for use with extruders and heater beds,
# but rather for montitoring ambient temperature (C) and relative humidity.
# See sample-macros.cfg for a gcode_macro that may be used to report humidity
# in addition to temperature.
#[temperature_sensor my_sensor]
# See the "temperature_sensor" section below for a description of its
# parameters. The parameters below describe HTU21D family sensor parameters.
#sensor_type:
#   Must be "HTU21D" , "SI7013", "SI7020", "SI7021" or "SHT21"
#i2c_address:
#  Default is 64 (0x40).
#i2c_mcu:
#  MCU the sensor is connected to.  Default is the primary mcu.
#i2c_bus:
#  The I2C bus the sensor is connected to.  On some MCU platforms the default
#  is bus 0.  On platforms without bus 0 this parameter is required.
#i2c_speed:
#  The I2C speed (in Hz) to use when communicating with the sensor.  Default
#  is 100000.  On some MCUs changing this value has no effect.
#htu21d_hold_master:
#   If the sensor can hold the I2C buf while reading. If True no other bus
#   comunication can be performed while reading is in progress.Default is False
#htu21d_resolution:
#   The resolution of temperature and humidity reading.
#   Valid values are:
#    'TEMP14_HUM12' -> 14bit for Temp and 12bit for humidity
#    'TEMP13_HUM10' -> 13bit for Temp and 10bit for humidity
#    'TEMP12_HUM08' -> 12bit for Temp and 08bit for humidity
#    'TEMP11_HUM11' -> 11bit for Temp and 11bit for humidity
#   Default is: "TEMP11_HUM11"
#htu21d_report_time:
#   interval in seconds between readings. Default is 30

# LM75/LM75A two wire (I2C) connected temperature sensors.
# These sensors have range up to 125 C, so are usable for e.g. chamber
# temperature monitoring. They can also function as simple
# fan/heater controllers but this mode is not used here.
#[temperature_sensor my_sensor]
# See the "temperature_sensor" section below for a description of its
# parameters. The parameters below describe LM75 family sensor parameters.
#sensor_type:
#   Must be "LM75"
#i2c_address:
#  Default is 72 (0x48). Normal range is 72-79 (0x48-0x4F) and the 3 low
#  bits of the address are configured via pins on the chip (usually
#  with jumpers or hard wired).
#i2c_mcu:
#  MCU the sensor is connected to.  Default is the primary mcu.
#i2c_bus:
#  The I2C bus the sensor is connected to.  On some MCU platforms the default
#  is bus 0.  On platforms without bus 0 this parameter is required.
#i2c_speed:
#  The I2C speed (in Hz) to use when communicating with the sensor.  Default
#  is 100000.  On some MCUs changing this value has no effect.
#lm75_report_time:
#   interval in seconds between readings. Default is 0.8, with minimum 0.5

# Generic heaters (one may define any number of sections with a
# "heater_generic" prefix). These heaters behave similarly to standard
# heaters (extruders, heated beds). Use the SET_HEATER_TEMPERATURE
# command (see docs/G-Codes.md for details) to set the target
# temperature.
#[heater_generic my_generic_heater]
#gcode_id: C
#   The id to use when reporting the temperature in the M105 command.
#   This parameter must be provided.
#heater_pin:
#max_power:
#sensor_type:
#sensor_pin:
#smooth_time:
#control:
#pid_Kp:
#pid_Ki:
#pid_Kd:
#pid_integral_max:
#pwm_cycle_time:
#min_temp:
#max_temp:
#   See the heater section in example.cfg for the definition of the
#   above parameters.

# Generic temperature sensors. One can define any number of additional
# temperature sensors that are reported via the M105 command.
#[temperature_sensor my_sensor]
#sensor_type:
#sensor_pin:
#min_temp:
#max_temp:
#   See the heater section in example.cfg for the definition of the
#   above parameters.
#gcode_id:
#   See the heater_generic section above for the definition of this
#   parameter.


######################################################################
# Additional fans
######################################################################

# Heater cooling fans (one may define any number of sections with a
# "heater_fan" prefix). A "heater fan" is a fan that will be enabled
# whenever its associated heater is active. By default, a heater_fan
# has a shutdown_speed equal to max_power.
#[heater_fan my_nozzle_fan]
#pin:
#max_power:
#shutdown_speed:
#cycle_time:
#hardware_pwm:
#kick_start_time:
#   See the "fan" section in example.cfg for a description of the
#   above parameters.
#heater: extruder
#   Name of the config section defining the heater that this fan is
#   associated with. If a comma separated list of heater names is
#   provided here, then the fan will be enabled when any of the given
#   heaters are enabled. The default is "extruder".
#heater_temp: 50.0
#   A temperature (in Celsius) that the heater must drop below before
#   the fan is disabled. The default is 50 Celsius.
#fan_speed: 1.0
#   The fan speed (expressed as a value from 0.0 to 1.0) that the fan
#   will be set to when its associated heater is enabled. The default
#   is 1.0

# Controller cooling fan (one may define any number of sections with a
# "controller_fan" prefix). A "controller fan" is a fan that will be
# enabled whenever its associated heater or any configured stepper
# driver is active. The fan will stop, whenever an idle_timeout is
# reached to ensure no overheating will occur after deactivating a
# watched component.
#[controller_fan my_controller_fan]
#pin:
#max_power:
#shutdown_speed:
#cycle_time:
#hardware_pwm:
#kick_start_time:
#   See the "fan" section in example.cfg for a description of the
#   above parameters.
#fan_speed: 1.0
#   The fan speed (expressed as a value from 0.0 to 1.0) that the fan
#   will be set to when a heater or stepper driver is active.
#   The default is 1.0
#idle_timeout:
#   The ammount of time (in seconds) after a stepper driver or heater
#   was active and the fan should be kept running. The default
#   is 30 seconds.
#idle_speed:
#   The fan speed (expressed as a value from 0.0 to 1.0) that the fan
#   will be set to when a heater or stepper driver was active and before
#   the idle_timeout is reached. The default is fan_speed.
#heater:
#   Name of the config section defining the heater that this fan is
#   associated with. If a comma separated list of heater names is
#   provided here, then the fan will be enabled when any of the given
#   heaters are enabled. The default is "extruder".

# Temperature-triggered cooling fans (one may define any number of
# sections with a "temperature_fan" prefix). A "temperature fan" is a
# fan that will be enabled whenever its associated sensor is above a
# set temperature. By default, a temperature_fan has a shutdown_speed
# equal to max_power.
#[temperature_fan my_temp_fan]
#pin:
#max_power:
#shutdown_speed:
#cycle_time:
#hardware_pwm:
#kick_start_time:
#   See the "fan" section in example.cfg for a description of the
#   above parameters.
#sensor_type: EPCOS 100K B57560G104F
#sensor_pin: analog13
#   See the "heater" section for details about the sensor_type and
#   sensor_pin parameters.
#min_temp: 0
#max_temp: 100
#   The maximum range of valid temperatures (in Celsius) that the
#   sensor must remain within. This controls a safety feature
#   implemented in the micro-controller code - should the measured
#   temperature ever fall outside this range then the micro-controller
#   will go into a shutdown state. Set this range just wide enough so
#   that reasonable temperatures do not result in an error. These
#   parameters must be provided.
#target_temp: 40.0
#   A temperature (in Celsius) that will be the target temperature.
#   The default is 40 degrees.
#max_speed: 1.0
#   The fan speed (expressed as a value from 0.0 to 1.0) that the fan
#   will be set to when the sensor temperature exceeds the set value.
#   The default is 1.0.
#min_speed: 0.3
#   The minimum fan speed (expressed as a value from 0.0 to 1.0) that
#   the fan will be set to for PID temperature fans.
#   The default is 0.3.
#control: watermark
#   Control algorithm (either watermark or pid). This parameter must
#   be provided.
#pid_Kp: 40
#   Kp is the "proportional" constant for the pid. This parameter must
#   be provided for PID temperature fans.
#pid_Ki: 0.2
#   Ki is the "integral" constant for the pid. This parameter must be
#   provided for PID temperature fans.
#pid_Kd: 0.1
#   Kd is the "derivative" constant for the pid. This parameter must
#   be provided for PID temperature fans.
#pid_deriv_time: 2.0
#   A time value (in seconds) over which the derivative in the pid
#   will be smoothed to reduce the impact of measurement noise. The
#   default is 2 seconds.
#pid_integral_max:
#   The maximum "windup" the integral term may accumulate. The default
#   is to use the same value as max_power.
#gcode_id:
#   If set, the temperature will be reported in M105 queries using the
#   given id. The default is to not report the temperature via M105.


# Manually controlled fan (one may define any number of sections with a
# "fan_generic" prefix). The speed of a manually controlled fan is set with the
# SET_FAN_SPEED gcode command.
#[fan_generic extruder_partfan]
#   Options are the same as for the [fan] section

######################################################################
# Additional servos, LEDs, buttons, and other pins
######################################################################

# Servos (one may define any number of sections with a "servo"
# prefix). The servos may be controlled using the SET_SERVO g-code
# command. For example: SET_SERVO SERVO=my_servo ANGLE=180
#[servo my_servo]
#pin: ar7
#   PWM output pin controlling the servo. This parameter must be
#   provided.
#maximum_servo_angle: 180
#   The maximum angle (in degrees) that this servo can be set to. The
#   default is 180 degrees.
#minimum_pulse_width: 0.001
#   The minimum pulse width time (in seconds). This should correspond
#   with an angle of 0 degrees. The default is 0.001 seconds.
#maximum_pulse_width: 0.002
#   The maximum pulse width time (in seconds). This should correspond
#   with an angle of maximum_servo_angle. The default is 0.002
#   seconds.
#initial_angle:
#   Initial angle (in degrees) to set the servo to. The default is to
#   not send any signal at startup.
#initial_pulse_width:
#   Initial pulse width time (in seconds) to set the servo to. (This
#   is only valid if initial_angle is not set.) The default is to not
#   send any signal at startup.

# Neopixel (aka WS2812) LED support (one may define any number of
# sections with a "neopixel" prefix). One may set the LED color via
# "SET_LED LED=my_neopixel RED=0.1 GREEN=0.1 BLUE=0.1" type extended
# g-code commands.
#[neopixel my_neopixel]
#pin:
#   The pin connected to the neopixel. This parameter must be
#   provided.
#chain_count:
#   The number of Neopixel chips that are "daisy chained" to the
#   provided pin. The default is 1 (which indicates only a single
#   Neopixel is connected to the pin).
#color_order_GRB: True
#   Set the pixel order to green, red, blue. If using the WS2811 chip
#   (in 800Khz mode) then set this to False. The default is True.
#initial_RED: 0.0
#initial_GREEN: 0.0
#initial_BLUE: 0.0
#   Sets the initial LED color of the Neopixel. Each value should be
#   between 0.0 and 1.0. The default for each color is 0.

# Dotstar (aka APA102) LED support (one may define any number of
# sections with a "dotstar" prefix). One may set the LED color via
# "SET_LED LED=my_dotstar RED=0.1 GREEN=0.1 BLUE=0.1" type extended
# g-code commands.
#[dotstar my_dotstar]
#data_pin:
#   The pin connected to the data line of the dotstar. This parameter
#   must be provided.
#clock_pin:
#   The pin connected to the clock line of the dotstar. This parameter
#   must be provided.
#chain_count:
#initial_RED: 0.0
#initial_GREEN: 0.0
#initial_BLUE: 0.0
#   See the "neopixel" section for information on these parameters.

# Execute gcode when a button is pressed or released (or when a pin
# changes state). You can check the state of the button by using
# QUERY_BUTTON button=my_gcode_button
#[gcode_button my_gcode_button]
#pin:
#   The pin on which the button is connected. This parameter must be
#   provided.
#analog_range:
#   Two comma separated resistances (in Ohms) specifying the minimum
#   and maximum resistance range for the button. If analog_range is
#   provided then the pin must be an analog capable pin. The default
#   is to use digital gpio for the button.
#analog_pullup_resistor:
#   The pullup resistance (in Ohms) when analog_range is specified.
#   The default is 4700 ohms.
#press_gcode:
#   A list of G-Code commands to execute when the button is pressed.
#   G-Code templates are supported. This parameter must be provided.
#release_gcode:
#   A list of G-Code commands to execute when the button is released.
#   G-Code templates are supported. The default is to not run any
#   commands on a button release.

# Run-time configurable output pins (one may define any number of
# sections with an "output_pin" prefix). Pins configured here will be
# setup as output pins and one may modify them at run-time using
# "SET_PIN PIN=my_pin VALUE=.1" type extended g-code commands.
#[output_pin my_pin]
#pin:
#   The pin to configure as an output. This parameter must be
#   provided.
#pwm: False
#   Set if the output pin should be capable of pulse-width-modulation.
#   If this is true, the value fields should be between 0 and 1; if it
#   is false the value fields should be either 0 or 1. The default is
#   False.
#static_value:
#   If this is set, then the pin is assigned to this value at startup
#   and the pin can not be changed during runtime. A static pin uses
#   slightly less ram in the micro-controller. The default is to use
#   runtime configuration of pins.
#value:
#   The value to initially set the pin to during MCU configuration.
#   The default is 0 (for low voltage).
#shutdown_value:
#   The value to set the pin to on an MCU shutdown event. The default
#   is 0 (for low voltage).
#cycle_time: 0.100
#   The amount of time (in seconds) per PWM cycle. It is recommended
#   this be 10 milliseconds or greater when using software based PWM.
#   The default is 0.100 seconds for pwm pins.
#hardware_pwm: False
#   Enable this to use hardware PWM instead of software PWM. When
#   using hardware PWM the actual cycle time is constrained by the
#   implementation and may be significantly different than the
#   requested cycle_time. The default is False.
#scale:
#   This parameter can be used to alter how the 'value' and
#   'shutdown_value' parameters are interpreted for pwm pins. If
#   provided, then the 'value' parameter should be between 0.0 and
#   'scale'. This may be useful when configuring a PWM pin that
#   controls a stepper voltage reference. The 'scale' can be set to
#   the equivalent stepper amperage if the PWM were fully enabled, and
#   then the 'value' parameter can be specified using the desired
#   amperage for the stepper. The default is to not scale the 'value'
#   parameter.

# Statically configured digital output pins (one may define any number
# of sections with a "static_digital_output" prefix). Pins configured
# here will be setup as a GPIO output during MCU configuration. They
# can not be changed at run-time.
#[static_digital_output my_output_pins]
#pins:
#   A comma separated list of pins to be set as GPIO output pins. The
#   pin will be set to a high level unless the pin name is prefaced
#   with "!". This parameter must be provided.

# Multiple pin outputs (one may define any number of sections with a
# "multi_pin" prefix). A multi_pin output creates an internal pin
# alias that can modify multiple output pins each time the alias pin
# is set. For example, one could define a "[multi_pin my_fan]" object
# containing two pins and then set "pin=multi_pin:my_fan" in the
# "[fan]" section - on each fan change both output pins would be
# updated. These aliases may not be used with stepper motor pins.
#[multi_pin my_multi_pin]
#pins:
#   A comma separated list of pins associated with this alias. This
#   parameter must be provided.


######################################################################
# TMC stepper driver configuration
######################################################################

# Configure a TMC2130 stepper motor driver via SPI bus. To use this
# feature, define a config section with a "tmc2130" prefix followed by
# the name of the corresponding stepper config section (for example,
# "[tmc2130 stepper_x]").
#[tmc2130 stepper_x]
#cs_pin:
#   The pin corresponding to the TMC2130 chip select line. This pin
#   will be set to low at the start of SPI messages and raised to high
#   after the message completes. This parameter must be provided.
#spi_bus:
#spi_speed:
#spi_software_sclk_pin:
#spi_software_mosi_pin:
#spi_software_miso_pin:
#   These optional parameters allow one to customize the SPI settings
#   used to communicate with the chip.
#microsteps:
#   The number of microsteps to configure the driver to use. Valid
#   values are 1, 2, 4, 8, 16, 32, 64, 128, 256. This parameter must
#   be provided.
#interpolate: True
#   If true, enable step interpolation (the driver will internally
#   step at a rate of 256 micro-steps). The default is True.
#run_current:
#   The amount of current (in amps RMS) to configure the driver to use
#   during stepper movement. This parameter must be provided.
#hold_current:
#   The amount of current (in amps RMS) to configure the driver to use
#   when the stepper is not moving. The default is to use the same
#   value as run_current.
#sense_resistor: 0.110
#   The resistance (in ohms) of the motor sense resistor. The default
#   is 0.110 ohms.
#stealthchop_threshold: 0
#   The velocity (in mm/s) to set the "stealthChop" threshold to. When
#   set, "stealthChop" mode will be enabled if the stepper motor
#   velocity is below this value. The default is 0, which disables
#   "stealthChop" mode.
#driver_IHOLDDELAY: 8
#driver_TPOWERDOWN: 0
#driver_TBL: 1
#driver_TOFF: 4
#driver_HEND: 7
#driver_HSTRT: 0
#driver_PWM_AUTOSCALE: True
#driver_PWM_FREQ: 1
#driver_PWM_GRAD: 4
#driver_PWM_AMPL: 128
#driver_SGT: 0
#   Set the given register during the configuration of the TMC2130
#   chip. This may be used to set custom motor parameters. The
#   defaults for each parameter are next to the parameter name in the
#   above list.
#diag0_pin:
#diag1_pin:
#   The micro-controller pin attached to one of the DIAG lines of the
#   TMC2130 chip. Only a single diag pin should be specified.
#   Setting this creates a "tmc2130_stepper_x:virtual_endstop" virtual
#   pin which may be used as the stepper's endstop_pin. Doing this
#   enables "sensorless homing". (Be sure to also set driver_SGT to an
#   appropriate sensitivity value.) The default is to not enable
#   sensorless homing. See docs/Sensorless_Homing.md for details on
#   how to configure this.

# Configure a TMC2208 (or TMC2224) stepper motor driver via single
# wire UART. To use this feature, define a config section with a
# "tmc2208" prefix followed by the name of the corresponding stepper
# config section (for example, "[tmc2208 stepper_x]").
#[tmc2208 stepper_x]
#uart_pin:
#   The pin connected to the TMC2208 PDN_UART line. This parameter
#   must be provided.
#tx_pin:
#   If using separate receive and transmit lines to communicate with
#   the driver then set uart_pin to the receive pin and tx_pin to the
#   transmit pin. The default is to use uart_pin for both reading and
#   writing.
#select_pins:
#   A comma separated list of pins to set prior to accessing the
#   tmc2208 UART. This may be useful for configuring an analog mux for
#   UART communication. The default is to not configure any pins.
#microsteps:
#   The number of microsteps to configure the driver to use. Valid
#   values are 1, 2, 4, 8, 16, 32, 64, 128, 256. This parameter must
#   be provided.
#interpolate: True
#   If true, enable step interpolation (the driver will internally
#   step at a rate of 256 micro-steps). The default is True.
#run_current:
#   The amount of current (in amps RMS) to configure the driver to use
#   during stepper movement. This parameter must be provided.
#hold_current:
#   The amount of current (in amps RMS) to configure the driver to use
#   when the stepper is not moving. The default is to use the same
#   value as run_current.
#sense_resistor: 0.110
#   The resistance (in ohms) of the motor sense resistor. The default
#   is 0.110 ohms.
#stealthchop_threshold: 0
#   The velocity (in mm/s) to set the "stealthChop" threshold to. When
#   set, "stealthChop" mode will be enabled if the stepper motor
#   velocity is below this value. The default is 0, which disables
#   "stealthChop" mode.
#driver_IHOLDDELAY: 8
#driver_TPOWERDOWN: 20
#driver_TBL: 2
#driver_TOFF: 3
#driver_HEND: 0
#driver_HSTRT: 5
#driver_PWM_AUTOGRAD: True
#driver_PWM_AUTOSCALE: True
#driver_PWM_LIM: 12
#driver_PWM_REG: 8
#driver_PWM_FREQ: 1
#driver_PWM_GRAD: 14
#driver_PWM_OFS: 36
#   Set the given register during the configuration of the TMC2208
#   chip. This may be used to set custom motor parameters. The
#   defaults for each parameter are next to the parameter name in the
#   above list.

# Configure a TMC2209 stepper motor driver via single wire UART. To
# use this feature, define a config section with a "tmc2209" prefix
# followed by the name of the corresponding stepper config section
# (for example, "[tmc2209 stepper_x]").
#[tmc2209 stepper_x]
#uart_pin:
#tx_pin:
#select_pins:
#microsteps:
#interpolate: True
#run_current:
#hold_current:
#sense_resistor: 0.110
#stealthchop_threshold: 0
#   See the tmc2208 section above for the definition of these
#   parameters.
#uart_address:
#   The address of the TMC2209 chip for UART messages (an integer
#   between 0 and 3). This is typically used when multiple TMC2209
#   chips are connected to the same UART pin. The default is zero.
#driver_IHOLDDELAY: 8
#driver_TPOWERDOWN: 20
#driver_TBL: 2
#driver_TOFF: 3
#driver_HEND: 0
#driver_HSTRT: 5
#driver_PWM_AUTOGRAD: True
#driver_PWM_AUTOSCALE: True
#driver_PWM_LIM: 12
#driver_PWM_REG: 8
#driver_PWM_FREQ: 1
#driver_PWM_GRAD: 14
#driver_PWM_OFS: 36
#driver_SGTHRS: 0
#   Set the given register during the configuration of the TMC2209
#   chip. This may be used to set custom motor parameters. The
#   defaults for each parameter are next to the parameter name in the
#   above list.
#diag_pin:
#   The micro-controller pin attached to the DIAG line of the TMC2209
#   chip. Setting this creates a "tmc2209_stepper_x:virtual_endstop"
#   virtual pin which may be used as the stepper's endstop_pin. Doing
#   this enables "sensorless homing". (Be sure to also set
#   driver_SGTHRS to an appropriate sensitivity value.) The default is
#   to not enable sensorless homing.

# Configure a TMC2660 stepper motor driver via SPI bus. To use this
# feature, define a config section with a tmc2660 prefix followed by
# the name of the corresponding stepper config section (for example,
# "[tmc2660 stepper_x]").
#[tmc2660 stepper_x]
#cs_pin:
#   The pin corresponding to the TMC2660 chip select line. This pin
#   will be set to low at the start of SPI messages and set to high
#   after the message transfer completes. This parameter must be provided.
#spi_bus:
#   Select the SPI bus the TMC2660 stepper driver is connected to.
#   This depends on the physical connections on your board, as well as
#   the SPI implementation of your particular micro-controller. The
#   default is to use the default micro-controller spi bus.
#spi_speed: 4000000
#   SPI bus frequency used to communicate with the TMC2660 stepper
#   driver. The default is 4000000.
#spi_software_sclk_pin:
#spi_software_mosi_pin:
#spi_software_miso_pin:
#   These optional parameters allow one to customize the SPI settings
#   used to communicate with the chip.
#microsteps:
#   The number of microsteps to configure the driver to use. Valid
#   values are 1, 2, 4, 8, 16, 32, 64, 128, 256. This parameter must
#   be provided.
#interpolate: True
#   If true, enable step interpolation (the driver will internally
#   step at a rate of 256 micro-steps). This only works if microsteps
#   is set to 16. The default is True.
#run_current:
#   The amount of current (in amps RMS) used by the driver during
#   stepper movement. This parameter must be provided.
#sense_resistor:
#   The resistance (in ohms) of the motor sense resistor. This parameter
#   must be provided.
#idle_current_percent: 100
#   The percentage of the run_current the stepper driver will be
#   lowered to when the idle timeout expires (you need to set up the
#   timeout using a [idle_timeout] config section). The current will
#   be raised again once the stepper has to move again. Make sure to
#   set this to a high enough value such that the steppers do not lose
#   their position. There is also small delay until the  current is
#   raised again, so take this into account when commanding fast moves
#   while the stepper is idling. The default is 100 (no reduction).
#driver_TBL: 2
#driver_RNDTF: 0
#driver_HDEC: 0
#driver_CHM: 0
#driver_HEND: 3
#driver_HSTRT: 3
#driver_TOFF: 4
#driver_SEIMIN: 0
#driver_SEDN: 0
#driver_SEMAX: 0
#driver_SEUP: 0
#driver_SEMIN: 0
#driver_SFILT: 1
#driver_SGT: 0
#driver_SLPH: 0
#driver_SLPL: 0
#driver_DISS2G: 0
#driver_TS2G: 3
#   Set the given parameter during the configuration of the TMC2660
#   chip. This may be used to set custom driver parameters. The
#   defaults for each parameter are next to the parameter name in the
#   list above. See the TMC2660 datasheet about what each parameter
#   does and what the restrictions on parameter combinations are.
#   Be especially aware of the CHOPCONF register, where setting CHM to
#   either 0 or one will lead to layout changes (the first bit of HDEC)
#   is interpreted as the MSB of HSTRT in this case).

# Configure a TMC5160 stepper motor driver via SPI bus. To use this
# feature, define a config section with a "tmc5160" prefix followed by
# the name of the corresponding stepper config section (for example,
# "[tmc5160 stepper_x]").
#[tmc5160 stepper_x]
#cs_pin:
#   The pin corresponding to the TMC5160 chip select line. This pin
#   will be set to low at the start of SPI messages and raised to high
#   after the message completes. This parameter must be provided.
#spi_bus:
#spi_speed:
#spi_software_sclk_pin:
#spi_software_mosi_pin:
#spi_software_miso_pin:
#   These optional parameters allow one to customize the SPI settings
#   used to communicate with the chip.
#microsteps:
#   The number of microsteps to configure the driver to use. Valid
#   values are 1, 2, 4, 8, 16, 32, 64, 128, 256. This parameter must
#   be provided.
#interpolate: True
#   If true, enable step interpolation (the driver will internally
#   step at a rate of 256 micro-steps). The default is True.
#run_current:
#   The amount of current (in amps RMS) to configure the driver to use
#   during stepper movement. This parameter must be provided.
#hold_current:
#   The amount of current (in amps RMS) to configure the driver to use
#   when the stepper is not moving. The default is to use the same
#   value as run_current.
#sense_resistor: 0.075
#   The resistance (in ohms) of the motor sense resistor. The default
#   is 0.075 ohms.
#stealthchop_threshold: 0
#   The velocity (in mm/s) to set the "stealthChop" threshold to. When
#   set, "stealthChop" mode will be enabled if the stepper motor
#   velocity is below this value. The default is 0, which disables
#   "stealthChop" mode. Try to reexperience this with tmc5160.
#   Values can be much higher than other tmcs.
#driver_IHOLDDELAY: 6
#driver_TPOWERDOWN: 10
#driver_TBL: 2
#driver_TOFF: 3
#driver_HEND: 2
#driver_HSTRT: 5
#driver_FD3: 0
#driver_TPFD: 4
#driver_CHM: 0
#driver_VHIGHFS: 0
#driver_VHIGHCHM: 0
#driver_DISS2G: 0
#driver_DISS2VS: 0
#driver_PWM_AUTOSCALE: True
#driver_PWM_AUTOGRAD: True
#driver_PWM_FREQ: 0
#driver_FREEWHEEL: 0
#driver_PWM_GRAD: 0
#driver_PWM_OFS: 30
#driver_PWM_REG: 4
#driver_PWM_LIM: 12
#driver_SGT: 0
#driver_SEMIN: 0
#driver_SEUP: 0
#driver_SEMAX: 0
#driver_SEDN: 0
#driver_SEIMIN: 0
#driver_SFILT: 0
#   Set the given register during the configuration of the TMC5160
#   chip. This may be used to set custom motor parameters. The
#   defaults for each parameter are next to the parameter name in the
#   above list.
#diag0_pin:
#diag1_pin:
#   The micro-controller pin attached to one of the DIAG lines of the
#   TMC5160 chip. Only a single diag pin should be specified.
#   Setting this creates a "tmc5160_stepper_x:virtual_endstop" virtual
#   pin which may be used as the stepper's endstop_pin. Doing this
#   enables "sensorless homing". (Be sure to also set driver_SGT to an
#   appropriate sensitivity value.) The default is to not enable
#   sensorless homing. See docs/Sensorless_Homing.md for details on
#   how to configure this.


######################################################################
# Run-time stepper motor current configuration
######################################################################

# Statically configured AD5206 digipots connected via SPI bus (one may
# define any number of sections with an "ad5206" prefix).
#[ad5206 my_digipot]
#enable_pin:
#   The pin corresponding to the AD5206 chip select line. This pin
#   will be set to low at the start of SPI messages and raised to high
#   after the message completes. This parameter must be provided.
#spi_bus:
#spi_speed:
#spi_software_sclk_pin:
#spi_software_mosi_pin:
#spi_software_miso_pin:
#   These optional parameters allow one to customize the SPI settings
#   used to communicate with the chip.
#channel_1:
#channel_2:
#channel_3:
#channel_4:
#channel_5:
#channel_6:
#   The value to statically set the given AD5206 channel to. This is
#   typically set to a number between 0.0 and 1.0 with 1.0 being the
#   highest resistance and 0.0 being the lowest resistance. However,
#   the range may be changed with the 'scale' parameter (see below).
#   If a channel is not specified then it is left unconfigured.
#scale:
#   This parameter can be used to alter how the 'channel_x' parameters
#   are interpreted. If provided, then the 'channel_x' parameters
#   should be between 0.0 and 'scale'. This may be useful when the
#   AD5206 is used to set stepper voltage references. The 'scale' can
#   be set to the equivalent stepper amperage if the AD5206 were at
#   its highest resistance, and then the 'channel_x' parameters can be
#   specified using the desired amperage value for the stepper. The
#   default is to not scale the 'channel_x' parameters.

# Statically configured MCP4451 digipot connected via I2C bus (one may
# define any number of sections with an "mcp4451" prefix).
#[mcp4451 my_digipot]
#i2c_mcu: mcu
#   The name of the micro-controller that the MCP4451 chip is
#   connected to. The default is "mcu".
#i2c_address:
#   The i2c address that the chip is using on the i2c bus. This
#   parameter must be provided.
#wiper_0:
#wiper_1:
#wiper_2:
#wiper_3:
#   The value to statically set the given MCP4451 "wiper" to. This is
#   typically set to a number between 0.0 and 1.0 with 1.0 being the
#   highest resistance and 0.0 being the lowest resistance. However,
#   the range may be changed with the 'scale' parameter (see below).
#   If a wiper is not specified then it is left unconfigured.
#scale:
#   This parameter can be used to alter how the 'wiper_x' parameters
#   are interpreted. If provided, then the 'wiper_x' parameters should
#   be between 0.0 and 'scale'. This may be useful when the MCP4451 is
#   used to set stepper voltage references. The 'scale' can be set to
#   the equivalent stepper amperage if the MCP4451 were at its highest
#   resistance, and then the 'wiper_x' parameters can be specified
#   using the desired amperage value for the stepper. The default is
#   to not scale the 'wiper_x' parameters.

# Statically configured MCP4728 digital-to-analog converter connected
# via I2C bus (one may define any number of sections with an "mcp4728"
# prefix).
#[mcp4728 my_dac]
#i2c_mcu: mcu
#   The name of the micro-controller that the MCP4451 chip is
#   connected to. The default is "mcu".
#i2c_address: 96
#   The i2c address that the chip is using on the i2c bus. The default
#   is 96.
#channel_a:
#channel_b:
#channel_c:
#channel_d:
#   The value to statically set the given MCP4728 channel to. This is
#   typically set to a number between 0.0 and 1.0 with 1.0 being the
#   highest voltage (2.048V) and 0.0 being the lowest voltage.
#   However, the range may be changed with the 'scale' parameter (see
#   below). If a channel is not specified then it is left
#   unconfigured.
#scale:
#   This parameter can be used to alter how the 'channel_x' parameters
#   are interpreted. If provided, then the 'channel_x' parameters
#   should be between 0.0 and 'scale'. This may be useful when the
#   MCP4728 is used to set stepper voltage references. The 'scale' can
#   be set to the equivalent stepper amperage if the MCP4728 were at
#   its highest voltage (2.048V), and then the 'channel_x' parameters
#   can be specified using the desired amperage value for the
#   stepper. The default is to not scale the 'channel_x' parameters.

# Statically configured MCP4018 digipot connected via two gpio "bit
# banging" pins (one may define any number of sections with an
# "mcp4018" prefix).
#[mcp4018 my_digipot]
#scl_pin:
#   The SCL "clock" pin. This parameter must be provided.
#sda_pin:
#   The SDA "data" pin. This parameter must be provided.
#wiper:
#   The value to statically set the given MCP4018 "wiper" to. This is
#   typically set to a number between 0.0 and 1.0 with 1.0 being the
#   highest resistance and 0.0 being the lowest resistance. However,
#   the range may be changed with the 'scale' parameter (see below).
#   This parameter must be provided.
#scale:
#   This parameter can be used to alter how the 'wiper' parameter is
#   interpreted. If provided, then the 'wiper' parameter should be
#   between 0.0 and 'scale'. This may be useful when the MCP4018 is
#   used to set stepper voltage references. The 'scale' can be set to
#   the equivalent stepper amperage if the MCP4018 is at its highest
#   resistance, and then the 'wiper' parameter can be specified using
#   the desired amperage value for the stepper. The default is to not
#   scale the 'wiper' parameter.


######################################################################
# Display support
######################################################################

# Support for a display attached to the micro-controller.
#[display]
#lcd_type:
#   The type of LCD chip in use. This may be "hd44780" (which is used
#   in "RepRapDiscount 2004 Smart Controller" type displays), "st7920"
#   (which is used in "RepRapDiscount 12864 Full Graphic Smart
#   Controller" type displays), "uc1701" (which is used in "MKS Mini
#   12864" type displays), "ssd1306", or "sh1106". This parameter must
#   be provided.
#rs_pin:
#e_pin:
#d4_pin:
#d5_pin:
#d6_pin:
#d7_pin:
#   The pins connected to an hd44780 type lcd. These parameters must
#   be provided when using an hd44780 display.
#cs_pin:
#sclk_pin:
#sid_pin:
#   The pins connected to an st7920 type lcd. These parameters must be
#   provided when using an st7920 display.
#cs_pin:
#a0_pin:
#rst_pin:
#   The pins connected to an uc1701 type lcd. The rst_pin is
#   optional. The cs_pin and a0_pin parameters must be provided when
#   using an uc1701 display.
#contrast: 40
#   The contrast to set when using a uc1701 or SSD1306/SH1106 type display
#   For UC1701 the value may range from 0 to 63.  Default is 40.
#   For SSD1306/SH1106 the value may range from 0 to 256.  Default is 239.
#vcomh: 0
#   Set the Vcomh value on SSD1306/SH1106 displays. This value is
#   associated with a "smearing" effect on some OLED displays.
#   The value may range from 0 to 63. Default is 0.
#x_offset: 0
#   Set the horizontal offset value on SSD1306/SH1106 displays. Default is 0.
#invert: FALSE
#   TRUE inverts the pixels on certain OLED (SSD1306/SH1106) displays
#   The default is FALSE
#cs_pin:
#dc_pin:
#spi_bus:
#spi_speed:
#spi_software_sclk_pin:
#spi_software_mosi_pin:
#spi_software_miso_pin:
#   The pins connected to an ssd1306 type lcd when in "4-wire" spi
#   mode. The parameters that start with "spi_" are optional and they
#   control the spi settings used to communicate with the chip. The
#   default is to use i2c mode for ssd1306 displays.
#reset_pin:
#   A reset pin may be specified on ssd1306 displays. If it is not
#   specified then the hardware must have a pull-up on the
#   corresponding lcd line.
#display_group:
#   The name of the display_data group to show on the display. This
#   controls the content of the screen (see the description of
#   [display_data] below for more information). The default is
#   _default_20x4 for hd44780 displays and _default_16x4 for other
#   displays.
#menu_timeout:
#   Timeout for menu. Being inactive this amount of seconds will trigger
#   menu exit or return to root menu when having autorun enabled.
#   The default is 0 seconds (disabled)
#menu_reverse_navigation:
#   When enabled it will reverse up and down directions for list navigation.
#   The default is False. This parameter is optional.
#encoder_pins:
#   The pins connected to encoder. 2 pins must be provided when
#   using encoder. This parameter must be provided when using menu.
#click_pin:
#   The pin connected to 'enter' button or encoder 'click'. This parameter
#   must be provided when using menu. The presence of an 'analog_range_click_pin'
#   config parameter turns this parameter from digital to analog.
#back_pin:
#   The pin connected to 'back' button. This parameter is optional, menu
#   can be used without it. The presence of an 'analog_range_back_pin'
#   config parameter turns this parameter from digital to analog.
#up_pin:
#   The pin connected to 'up' button. This parameter must be provided
#   when using menu without encoder. The presence of an 'analog_range_up_pin'
#   config parameter turns this parameter from digital to analog.
#down_pin:
#   The pin connected to 'down' button. This parameter must be provided
#   when using menu without encoder. The presence of an 'analog_range_down_pin'
#   config parameter turns this parameter from digital to analog.
#kill_pin:
#   The pin connected to 'kill' button. This button will call emergency stop.
#   The presence of an 'analog_range_kill_pin' config parameter turns this
#   parameter from digital to analog.
#analog_pullup_resistor: 4700
#   The resistance (in ohms) of the pullup attached to the analog button.
#   The default is 4700 ohms.
#analog_range_click_pin:
#   The resistance range for a 'enter' button. Range minimum and maximum
#   comma-separated values must be provided when using analog button.
#analog_range_back_pin:
#   The resistance range for a 'back' button. Range minimum and maximum
#   comma-separated values must be provided when using analog button.
#analog_range_up_pin:
#   The resistance range for a 'up' button. Range minimum and maximum
#   comma-separated values must be provided when using analog button.
#analog_range_down_pin:
#   The resistance range for a 'down' button. Range minimum and maximum
#   comma-separated values must be provided when using analog button.
#analog_range_kill_pin:
#   The resistance range for a 'kill' button. Range minimum and maximum
#   comma-separated values must be provided when using analog button.

# Support for displaying custom data on an lcd screen. One may create
# any number of display groups and any number of data items under
# those groups. The display will show all the data items for a given
# group if the display_group option in the [display] section is set to
# the given group name.
#[display_data my_group_name my_data_name]
#position: 0, 0
#   Comma separated row and column of the display position that should
#   be used to display the information. This parameter must be
#   provided.
#text:
#   The text to show at the given position. This field is evaluated
#   using command templates (see docs/Command_Templates.md). This
#   parameter must be provided.

# Display data text "macros" (one may define any number of sections
# with a display_template prefix). This feature allows one to reduce
# repetitive definitions in display_data sections. One may use the
# builtin render() function in display_data sections to evaluate a
# template. For example, if one were to define [display_template
# my_template] then one could use "{ render('my_template') }" in a
# display_data section.
#[display_template my_template_name]
#param_<name>:
#   One may specify any number of options with a "param_" prefix. The
#   given name will be assigned the given value (parsed as a Python
#   literal) and will be available during macro expansion. If the
#   parameter is passed in the call to render() then that value will
#   be used during macro expansion. For example, a config with
#   "param_speed = 75" might have a caller with
#   "render('my_template_name', param_speed=80)". Parameter names may
#   not use upper case characters.
#text:
#   The text to return when the render() function is called for this
#   template. This field is evaluated using command templates (see
#   docs/Command_Templates.md). This parameter must be provided.

# Display a custom glyph on displays that support it. The given name
# will be assigned the given display data which can then be referenced
# in the display templates by their name surrounded by two "tilde" symbols
# i.e. ~my_display_glyph~
#[display_glyph my_display_glyph]
#data:
#   The display data, stored as 16 lines consisting of 16 bits (1 per
#   pixel) where '.' is a blank pixel and '*' is an on pixel (e.g.,
#   "****************" to display a solid horizontal line).
#   Alternatively, one can use '0' for a blank pixel and '1' for an on
#   pixel. Put each display line into a separate config line. The
#   glyph must consist of exactly 16 lines with 16 bits each. This
#   parameter is optional.
#hd44780_data:
#   Glyph to use on 20x4 hd44780 displays. The glyph must consist of
#   exactly 8 lines with 5 bits each. This parameter is optional.
#hd44780_slot:
#   The hd44780 hardware index (0..7) to store the glyph at. If
#   multiple distinct images use the same slot then make sure to only
#   use one of those images in any given screen. This parameter is
#   required if hd44780_data is specified.

# If a primary [display] section has been defined in printer.cfg as shown
# above it is possible to define multiple auxilary displays.  Note that
# auxilary displays do not currently support menu functionality, thus they
# do not support the "menu" options or button configuration.
#[display my_display]
#lcd_type:
#rs_pin:
#e_pin:
#d4_pin:
#d5_pin:
#d6_pin:
#d7_pin:
#cs_pin:
#sclk_pin:
#sid_pin:
#cs_pin:
#a0_pin:
#rst_pin:
#contrast: 40
#cs_pin:
#dc_pin:
#spi_bus:
#spi_speed:
#spi_software_sclk_pin:
#spi_software_mosi_pin:
#spi_software_miso_pin:
#reset_pin:
#display_group:
#   See the [display] section above for details on each configuration
#   option above.


######################################################################
# Filament sensors
######################################################################

# Filament Switch Sensor.  Support for filament insert and runout detection
# using a switch sensor, such as an endstop switch.
#[filament_switch_sensor my_sensor]
#pause_on_runout: True
#   When set to True, a PAUSE will execute immediately after a runout
#   is detected. Note that if pause_on_runout is False and the
#   runout_gcode is omitted then runout detection is disabled. Default
#   is True.
#runout_gcode:
#   A list of G-Code commands to execute after a filament runout is
#   detected. See docs/Command_Templates.md for G-Code format. If
#   pause_on_runout is set to True this G-Code will run after the
#   PAUSE is complete. The default is not to run any G-Code commands.
#insert_gcode:
#   A list of G-Code commands to execute after a filament insert is
#   detected. See docs/Command_Templates.md for G-Code format. The
#   default is not to run any G-Code commands, which disables insert
#   detection.
#event_delay: 3.0
#   The minimum amount of time in seconds to delay between events.
#   Events triggered during this time period will be silently
#   ignored. The default is 3 seconds.
#pause_delay: 0.5
#   The amount of time to delay, in seconds, between the pause command
#   dispatch and execution of the runout_gcode.  It may be useful to
#   increase this delay if Octoprint exhibits strange pause behavior.
#   Default is 0.5 seconds.
#switch_pin:
#   The pin on which the switch is connected. This parameter must be
#   provided.

# TSLl401CL Based Filament Width Sensor
#[tsl1401cl_filament_width_sensor]
#pin: analog5
#default_nominal_filament_diameter: 1.75 # (mm)
#   Maximum allowed filament diameter difference as mm
#max_difference: 0.2
#   The distance from sensor to the melting chamber as mm
#measurement_delay: 100

# Hall filament width sensor (see docs/HallFilamentWidthSensor.md)
#[hall_filament_width_sensor]
#adc1: analog11
#adc2: analog12
#   Analog input pins connected to the sensor. These parameters must
#   be provided.
#cal_dia1: 1.50
#cal_dia2: 2.00
#   The calibration values (in mm) for the sensors. The default is
#   1.50 for cal_dia1 and 2.00 for cal_dia2.
#raw_dia1: 9500
#raw_dia2: 10500
#   The raw calibration values for the sensors. The default is 9500
#   for raw_dia1 and 10500 for raw_dia2.
#default_nominal_filament_diameter: 1.75
#   The nominal filament diameter. This parameter must be provided.
#max_difference: 0.200
#   Maximum allowed filament diameter difference in millimeters (mm).
#   If difference between nominal filament diameter and sensor output
#   is more than +- max_difference, extrusion multiplier is set back
#   to %100. The default is 0.200.
#measurement_delay: 70
#   The distance from sensor to the melting chamber/hot-end in
#   millimeters (mm). The filament between the sensor and the hot-end
#   will be treated as the default_nominal_filament_diameter. Host
#   module works with FIFO logic. It keeps each sensor value and
#   position in an array and POP them back in correct position. This
#   parameter must be provided.
#enable: False
#   Sensor enabled or disabled after power on. The default is to
#   disable.
#measurement_interval: 10
#   The approximate distance (in mm) between sensor readings. The
#   default is 10mm.
#logging: False
#  Out diameter to terminal and klipper.log
#  can be turn on|of by command
#Virtual filament_switch_sensor support. Create sensor named hall_filament_width_sensor.
#min_diameter:1.0
#Minimal diameter for trigger virtual filament_switch_sensor.
#use_current_dia_while_delay: False
#   Use the current diameter instead of the nominal diamenter while the measurement delay has not run through.
#Values from filament_switch_sensor.
#See [filament_switch_sensor] for a description of these parameters.
#pause_on_runout: True
#   When set to True, a PAUSE will execute immediately after a runout
#   is detected. Note that if pause_on_runout is False and the
#   runout_gcode is omitted then runout detection is disabled. Default
#   is True.
#runout_gcode:
#   A list of G-Code commands to execute after a filament runout is
#   detected. See docs/Command_Templates.md for G-Code format. If
#   pause_on_runout is set to True this G-Code will run after the
#   PAUSE is complete. The default is not to run any G-Code commands.
#insert_gcode:
#   A list of G-Code commands to execute after a filament insert is
#   detected. See docs/Command_Templates.md for G-Code format. The
#   default is not to run any G-Code commands, which disables insert
#   detection.
#event_delay: 3.0
#   The minimum amount of time in seconds to delay between events.
#   Events triggered during this time period will be silently
#   ignored. The default is 3 seconds.
#pause_delay: 0.5
#   The amount of time to delay, in seconds, between the pause command
#   dispatch and execution of the runout_gcode.  It may be useful to
#   increase this delay if Octoprint exhibits strange pause behavior.
#   Default is 0.5 seconds.

######################################################################
# Board specific hardware support
######################################################################

# Configure an SX1509 I2C to GPIO expander. Due to the delay incurred
# by I2C communication you should NOT use SX1509 pins as stepper enable,
# step or dir pins or any other pin that requires fast bit-banging. They
# are best used as static or gcode controlled digital outputs or hardware-pwm
# pins for e.g. fans. One may define any number of sections with an "sx1509"
# prefix. Each expander provides a set of 16 pins (sx1509_my_sx1509:PIN_0 to
# sx1509_my_sx1509:PIN_15) which can be used in the printer configuration.
#[sx1509 my_sx1509]
#i2c_mcu: mcu
#   The name of the micro-controller that the SX1509 chip is connected
#   to. The default is "mcu".
#i2c_address:
#   I2C address used by this expander. Depending on the hardware jumpers
#   this is one out of the following addresses: 62 63 112 113. This
#   parameter must be provided.
#i2c_bus:
#   If the I2C implementation of your microcontroller supports
#   multiple I2C busses, you may specify the bus name here. The
#   default is to use the default micro-controller i2c bus.

# SAMD SERCOM configuration to specify which pins to use on a given SERCOM.
# One may define one section with the "samd_sercom" prefix per
# SERCOM available. Each SERCOM must be configured prior to using it as
# SPI or I2C peripheral. Place this config section above any other section
# that makes use of SPI or I2C buses.
#[samd_sercom sercom0]
#tx_pin:
#   MOSI pin for SPI communication, or SDA (data) pin for I2C
#   communication. The pin must have a valid pinmux configuration
#   for the given SERCOM peripheral. This parameter must be provided.
#rx_pin:
#   MISO pin for SPI communication. This pin is not used for I2C
#   communication (I2C uses tx_pin for both sending and receiving).
#   The pin must have a valid pinmux configuration for the given
#   SERCOM peripheral. This parameter is optional.
#clk_pin:
#   CLK pin for SPI communication, or SCL (clock) pin for I2C
#   communication. The pin must have a valid pinmux configuration
#   for the given SERCOM peripheral. This parameter must be provided.

# Duet2 Maestro analog scaling by vref and vssa readings. Defining an
# adc_scaled section enables virtual adc pins (such as "my_name:PB0")
# that are automatically adjusted by the board's vref and vssa
# monitoring pins. Be sure to define this config section above any
# config sections that use one these virtual pins.
#[adc_scaled my_name]
#vref_pin:
#   The ADC pin to use for VREF monitoring. This parameter must be
#   provided.
#vssa_pin:
#   The ADC pin to use for VSSA monitoring. This parameter must be
#   provided.
#smooth_time: 2.0
#   A time value (in seconds) over which the vref and vssa
#   measurements will be smoothed to reduce the impact of measurement
#   noise. The default is 2 seconds.

# Replicape support - see the generic-replicape.cfg file for further
# details.
#[replicape]
=======
# The latest version of the config reference is also available online at:
#   https://www.klipper3d.org/Config_Reference.html
>>>>>>> c429fbdc
<|MERGE_RESOLUTION|>--- conflicted
+++ resolved
@@ -1,2241 +1,4 @@
 # Documentation on config parameters has moved to: docs/Config_Reference.md
 
-<<<<<<< HEAD
-
-######################################################################
-# Bed leveling support
-######################################################################
-
-# Mesh Bed Leveling. One may define a [bed_mesh] config section
-# to enable move transformations that offset the z axis based
-# on a mesh generated from probed points. Note that bed_mesh
-# and bed_tilt are incompatible, both cannot be defined.  When
-# using a probe to home the z-axis, it is recommended to define
-# a [homing_override] section in printer.cfg to home toward the
-# center of the print area.
-#
-#  Visual Examples:
-#   rectangular bed, probe_count = 3,3:
-#               x---x---x (max_point)
-#               |
-#               x---x---x
-#                       |
-#   (min_point) x---x---x
-#
-#   round bed, round_probe_count = 5, bed_radius = r:
-#                  x (0,r) end
-#                /
-#              x---x---x
-#                        \
-#   (-r,0) x---x---x---x---x (r,0)
-#            \
-#              x---x---x
-#                    /
-#                  x  (0,-r) start
-#
-#[bed_mesh]
-#speed: 50
-#   The speed (in mm/s) of non-probing moves during the
-#   calibration. The default is 50.
-#horizontal_move_z: 5
-#   The height (in mm) that the head should be commanded to move to
-#   just prior to starting a probe operation. The default is 5.
-#mesh_radius:
-#   Defines the radius of the mesh to probe for round beds.  Note that the
-#   radius is relative to the coordinate specified by the mesh_origin option.
-#   This parameter must be provided for round beds and omitted for rectangular
-#   beds.
-#mesh_origin:
-#   Defines the center x,y coordinate of the mesh for round beds.  This
-#   coordinate is relative to the probe's location.  It may be useful
-#   to adjust the mesh_origin in an effort to maximize the size of the
-#   mesh radius.  Default is 0,0.  This parameter must be omitted for
-#   rectangular beds.
-#mesh_min:
-#   Defines the minimum x,y coodinate of the mesh for rectangular beds.  This
-#   coordinate is relative to the probe's location. This will be the first
-#   point probed, nearest to the origin. This parameter must be provided for
-#   rectangular beds.
-#mesh_max:
-#   Defines the maximum x,y coordinate of the mesh for rectangular beds.
-#   Adheres to the same principle as mesh_min, however this will be the
-#   furthest point probed from the bed's origin. This parameter must be
-#   provided for rectangular beds.
-#probe_count: 3,3
-#   For rectangular beds, this is a comma separate pair of integer
-#   values (X,Y) defining the number of points to probe along each axis.
-#   A single value is also valid, in which case that value will be applied
-#   to both axes.  Default is 3,3.
-#round_probe_count: 5
-#   For round beds, this integer value defines the maximum number of
-#   points to probe along each axis. This value must be an odd number.
-#   Default is 5.
-#fade_start: 1.0
-#   The gcode z position in which to start phasing out z-adjustment
-#   when fade is enabled.  Default is 1.0.
-#fade_end: 0.0
-#   The gcode z position in which phasing out completes.  When set
-#   to a value below fade_start, fade is disabled. It should be
-#   noted that fade may add unwanted scaling along the z-axis of a
-#   print.  If a user wishes to enable fade, a value of 10.0 is
-#   recommended. Default is 0.0, which disables fade.
-#fade_target:
-#   The z position in which fade should converge. When this value is set
-#   to a non-zero value it must be within the range of z-values in the mesh.
-#   Users that wish to converge to the z homing position should set this to 0.
-#   Default is the average z value of the mesh.
-#split_delta_z: .025
-#   The amount of Z difference (in mm) along a move that will
-#   trigger a split. Default is .025.
-#move_check_distance: 5.0
-#   The distance (in mm) along a move to check for split_delta_z.
-#   This is also the minimum length that a move can be split. Default
-#   is 5.0.
-#mesh_pps: 2,2
-#   A comma separated pair of integers (X,Y) defining the number of
-#   points per segment to interpolate in the mesh along each axis. A
-#   "segment" can be defined as the space between each probed
-#   point. The user may enter a single value which will be applied
-#   to both axes.  Default is 2,2.
-#algorithm: lagrange
-#   The interpolation algorithm to use. May be either "lagrange"
-#   or "bicubic". This option will not affect 3x3 grids, which
-#   are forced to use lagrange sampling.  Default is lagrange.
-#bicubic_tension: .2
-#   When using the bicubic algorithm the tension parameter above
-#   may be applied to change the amount of slope interpolated.
-#   Larger numbers will increase the amount of slope, which
-#   results in more curvature in the mesh. Default is .2.
-#relative_reference_index:
-#   A point index in the mesh to reference all z values to. Enabling
-#   this parameter produces a mesh relative to the probed z position
-#   at the provided index.
-
-# Bed tilt compensation. One may define a [bed_tilt] config section to
-# enable move transformations that account for a tilted bed.
-#[bed_tilt]
-#x_adjust: 0
-#   The amount to add to each move's Z height for each mm on the X
-#   axis. The default is 0.
-#y_adjust: 0
-#   The amount to add to each move's Z height for each mm on the Y
-#   axis. The default is 0.
-#z_adjust: 0
-#   The amount to add to the Z height when the nozzle is nominally at
-#   0,0. The default is 0.
-# The remaining parameters control a BED_TILT_CALIBRATE extended
-# g-code command that may be used to calibrate appropriate x and y
-# adjustment parameters.
-#points:
-#   A list of X,Y coordinates (one per line; subsequent lines
-#   indented) that should be probed during a BED_TILT_CALIBRATE
-#   command. Specify coordinates of the nozzle and be sure the probe
-#   is above the bed at the given nozzle coordinates. The default is
-#   to not enable the command.
-#speed: 50
-#   The speed (in mm/s) of non-probing moves during the calibration.
-#   The default is 50.
-#horizontal_move_z: 5
-#   The height (in mm) that the head should be commanded to move to
-#   just prior to starting a probe operation. The default is 5.
-
-# Tool to help adjust bed leveling screws. One may define a
-# [bed_screws] config section to enable a BED_SCREWS_ADJUST g-code
-# command.
-#[bed_screws]
-#screw1: 100,100
-#   The X,Y coordinate of the first bed leveling screw. This is a
-#   position to command the nozzle to that is directly above the bed
-#   screw (or as close as possible while still being above the bed).
-#   This parameter must be provided.
-#screw1_name: front screw
-#   An arbitrary name for the given screw. This name is displayed when
-#   the helper script runs. The default is to use a name based upon
-#   the screw XY location.
-#screw1_fine_adjust:
-#   An X,Y coordinate to command the nozzle to so that one can fine
-#   tune the bed leveling screw. The default is to not perform fine
-#   adjustments on the bed screw.
-#screw2:
-#screw2_name:
-#screw2_fine_adjust:
-#...
-#   Additional bed leveling screws. At least three screws must be
-#   defined.
-#horizontal_move_z: 5
-#   The height (in mm) that the head should be commanded to move to
-#   when moving from one screw location to the next. The default is 5.
-#probe_height: 0
-#   The height of the probe (in mm) after adjusting for the thermal
-#   expansion of bed and nozzle. The default is zero.
-#speed: 50
-#   The speed (in mm/s) of non-probing moves during the calibration.
-#   The default is 50.
-#probe_speed: 5
-#   The speed (in mm/s) when moving from a horizontal_move_z position
-#   to a probe_height position. The default is 5.
-
-# Tool to help adjust bed screws tilt using Z probe. One may define a
-# [screws_tilt_adjust] config section to enable a SCREWS_TILT_CALCULATE
-# g-code command.
-#[screws_tilt_adjust]
-#screw1: 100,100
-#   The X,Y coordinate of the first bed leveling screw. This is a
-#   position to command the nozzle to that is directly above the bed
-#   screw (or as close as possible while still being above the bed).
-#   This is the base screw used in calculations.
-#   This parameter must be provided.
-#screw1_name: front screw
-#   An arbitrary name for the given screw. This name is displayed when
-#   the helper script runs. The default is to use a name based upon
-#   the screw XY location.
-#screw2:
-#screw2_name:
-#...
-#   Additional bed leveling screws. At least two screws must be
-#   defined.
-#speed: 50
-#   The speed (in mm/s) of non-probing moves during the calibration.
-#   The default is 50.
-#horizontal_move_z: 5
-#   The height (in mm) that the head should be commanded to move to
-#   just prior to starting a probe operation. The default is 5.
-#screw_thread: CW-M3
-#   The type of screw used for bed level, M3, M4 or M5 and the
-#   direction of the knob used to level the bed, clockwise decrease
-#   counter-clockwise decrease.
-#   Accepted values: CW-M3, CCW-M3, CW-M4, CCW-M4, CW-M5, CCW-M5.
-#   Default value is CW-M3, most printers use an M3 screw and
-#   turning the knob clockwise decrease distance.
-
-# Multiple Z stepper tilt adjustment. This feature enables independent
-# adjustment of multiple z steppers (see stepper_z1 section below) to
-# adjust for tilt. If this section is present then a Z_TILT_ADJUST
-# extended G-Code command becomes available.
-#[z_tilt]
-#z_positions:
-#   A list of X,Y coordinates (one per line; subsequent lines
-#   indented) describing the location of each bed "pivot point". The
-#   "pivot point" is the point where the bed attaches to the given Z
-#   stepper. It is described using nozzle coordinates (the XY position
-#   of the nozzle if it could move directly above the point). The
-#   first entry corresponds to stepper_z, the second to stepper_z1,
-#   the third to stepper_z2, etc. This parameter must be provided.
-#points:
-#   A list of X,Y coordinates (one per line; subsequent lines
-#   indented) that should be probed during a Z_TILT_ADJUST command.
-#   Specify coordinates of the nozzle and be sure the probe is above
-#   the bed at the given nozzle coordinates. This parameter must be
-#   provided.
-#speed: 50
-#   The speed (in mm/s) of non-probing moves during the calibration.
-#   The default is 50.
-#horizontal_move_z: 5
-#   The height (in mm) that the head should be commanded to move to
-#   just prior to starting a probe operation. The default is 5.
-#retries: 0
-#   Number of times to retry if the probed points aren't within tolerance
-#retry_tolerance: 0
-#   If retries are enabled then retry if largest and smallest probed
-#   points differ more than retry_tolerance. Note the smallest unit of
-#   change here would be a single step. However if you are probing
-#   more points than steppers then you will likely have a fixed
-#   minimum value for the range of probed points which you can learn
-#   by observing command output.
-
-# Moving gantry leveling using 4 independently controlled Z motors.
-# Corrects hyperbolic parabola effects (potato chip) on moving gantry
-# which is more flexible.
-# WARNING: Using this on a moving bed may lead to undesirable results.
-# If this section is present then a QUAD_GANTRY_LEVEL extended G-Code
-# command becomes available. This routine assumes the following Z motor
-# configuration:
-# ----------------
-# |Z1          Z2|
-# |  ---------   |
-# |  |       |   |
-# |  |       |   |
-# |  x--------   |
-# |Z           Z3|
-# ----------------
-# Where x is the (0,0) point on the bed
-#[quad_gantry_level]
-#gantry_corners:
-#   A newline separated list of X,Y coordinates describing the
-#   two opposing corners of the gantry. The first entry corresponds to
-#   Z, the second to Z2.
-#   This parameter must be provided.
-#points:
-#   A newline separated list of four X,Y points that should be probed
-#   during a QUAD_GANTRY_LEVEL command.
-#   Order of the locations is important, and should correspond to Z,Z1
-#   Z2, and Z3 location in order.
-#   This parameter must be provided.
-#   For maximum accuracy, ensure your probe offsets are configured.
-#speed: 50
-#   The speed (in mm/s) of non-probing moves during the calibration.
-#   The default is 50.
-#horizontal_move_z: 5
-#   The height (in mm) that the head should be commanded to move to
-#   just prior to starting a probe operation. The default is 5
-#max_adjust: 4
-#   Safety limit if an ajustment greater than this value is requested
-#   quad_gantry_level will abort.
-#retries: 0
-#   number of times to retry if the probed points aren't within tolerance
-#retry_tolerance: 0
-#   if retries are enabled then retry if largest and smallest probed points
-#   differ more than retry_tolerance
-
-# Printer Skew Correction.  It is possible to use software to correct
-# printer skew across 3 planes, xy, xz, yz.  This is done by printing
-# a calibration model along a plane and measuring three lengths.  Due
-# to the nature of skew correction these lengths are set via gcode. See
-# skew_correction.md and G-Codes.md in the docs directory for details.
-#[skew_correction]
-
-
-######################################################################
-# Customized homing
-######################################################################
-
-# Safe Z homing. One may use this mechanism to home the Z axis at a
-# specific XY coordinate. This is useful if the toolhead, for example
-# has to move to the center of the bed before Z can be homed.
-#[safe_z_home]
-#home_xy_position:
-#   A X,Y coordinate (e.g. 100,100) where the Z homing should be
-#   performed. This parameter must be provided.
-#speed: 50.0
-#   Speed at which the toolhead is moved to the safe Z home coordinate.
-#   The default is 50 mm/s
-#z_hop:
-#   Lift the Z axis prior to homing. This is applied to any homing
-#   command, even if it doesn't home the Z axis. If the Z axis is
-#   already homed and the current Z position is less than z_hop, then
-#   this will lift the head to a height of z_hop. If the Z axis is not
-#   already homed, then prior to any XY homing movement the Z axis
-#   boundary checks are disabled and the head is lifted by z_hop. If
-#   z_hop is specified, be sure to home the Z immediately after any XY
-#   home requests so that the Z boundary checks are accurate. The
-#   default is to not implement Z hop.
-#z_hop_speed: 20.0
-#   Speed at which the Z axis is lifted prior to homing. The default is 20mm/s.
-#move_to_previous: False
-#   When set to True, xy are reset to their previous positions after z homing.
-#   The default is False.
-
-
-# Homing override. One may use this mechanism to run a series of
-# g-code commands in place of a G28 found in the normal g-code input.
-# This may be useful on printers that require a specific procedure to
-# home the machine.
-#[homing_override]
-#gcode:
-#   A list of G-Code commands to execute in place of G28 commands
-#   found in the normal g-code input. See docs/Command_Templates.md
-#   for G-Code format. If a G28 is contained in this list of commands
-#   then it will invoke the normal homing procedure for the printer.
-#   The commands listed here must home all axes. This parameter must
-#   be provided.
-#axes: xyz
-#   The axes to override. For example, if this is set to "z" then the
-#   override script will only be run when the z axis is homed (eg, via
-#   a "G28" or "G28 Z0" command). Note, the override script should
-#   still home all axes. The default is "xyz" which causes the
-#   override script to be run in place of all G28 commands.
-#set_position_x:
-#set_position_y:
-#set_position_z:
-#   If specified, the printer will assume the axis is at the specified
-#   position prior to running the above g-code commands. Setting this
-#   disables homing checks for that axis. This may be useful if the
-#   head must move prior to invoking the normal G28 mechanism for an
-#   axis. The default is to not force a position for an axis.
-
-# Stepper phase adjusted endstops. To use this feature, define a
-# config section with an "endstop_phase" prefix followed by the name
-# of the corresponding stepper config section (for example,
-# "[endstop_phase stepper_z]"). This feature can improve the accuracy
-# of endstop switches. Add a bare "[endstop_phase]" declaration to
-# enable the ENDSTOP_PHASE_CALIBRATE command.
-#[endstop_phase stepper_z]
-#phases:
-#   This specifies the number of phases of the given stepper motor
-#   driver (which is the number of micro-steps multiplied by four).
-#   This setting is automatically determined if one uses a TMC driver
-#   with run-time configuration. Otherwise, this parameter must be
-#   provided.
-#endstop_accuracy: 0.200
-#   Sets the expected accuracy (in mm) of the endstop. This represents
-#   the maximum error distance the endstop may trigger (eg, if an
-#   endstop may occasionally trigger 100um early or up to 100um late
-#   then set this to 0.200 for 200um). The default is
-#   phases*step_distance.
-#endstop_phase:
-#   This specifies the phase of the stepper motor driver to expect
-#   when hitting the endstop. Only set this value if one is sure the
-#   stepper motor driver is reset every time the mcu is reset. If this
-#   is not set, then the stepper phase will be detected on the first
-#   home and that phase will be used on all subsequent homes.
-#endstop_align_zero: False
-#   If true then the position_endstop of the axis will effectively be
-#   modified so that the zero position for the axis occurs at a full
-#   step on the stepper motor. (If used on the Z axis and the print
-#   layer height is a multiple of a full step distance then every
-#   layer will occur on a full step.) The default is False.
-
-
-######################################################################
-# G-Code macros and events
-######################################################################
-
-# G-Code macros (one may define any number of sections with a
-# "gcode_macro" prefix).
-#[gcode_macro my_cmd]
-#gcode:
-#   A list of G-Code commands to execute in place of "my_cmd". See
-#   docs/Command_Templates.md for G-Code format. This parameter must
-#   be provided.
-#default_parameter_<parameter>:
-#   One may define any number of options with a "default_parameter_"
-#   prefix. Use this to define default values for g-code parameters.
-#   For example, if one were to define the macro MY_DELAY with gcode
-#   "G4 P{DELAY}" along with "default_parameter_DELAY = 50" then the
-#   command "MY_DELAY" would evaluate to "G4 P50". To override the
-#   default parameter when calling the command then using
-#   "MY_DELAY DELAY=30" would evaluate to "G4 P30". The default is
-#   to require that all parameters used in the gcode script be
-#   present in the command invoking the macro.
-#variable_<name>:
-#   One may specify any number of options with a "variable_" prefix.
-#   The given variable name will be assigned the given value (parsed
-#   as a Python literal) and will be available during macro expansion.
-#   For example, a config with "variable_fan_speed = 75" might have
-#   gcode commands containing "M106 S{ fan_speed * 255 }". Variables
-#   can be changed at run-time using the SET_GCODE_VARIABLE command
-#   (see docs/Command_Templates.md for details). Variable names may
-#   not use upper case characters.
-#rename_existing:
-#   This option will cause the macro to override an existing G-Code
-#   command and provide the previous definition of the command via the
-#   name provided here. This can be used to override builtin G-Code
-#   commands. Care should be taken when overriding commands as it can
-#   cause complex and unexpected results. The default is to not
-#   override an existing G-Code command.
-
-# Execute a gcode on a set delay.
-#[delayed_gcode my_delayed_gcode]
-#initial_duration: 0.
-#   The duration of the initial delay (in seconds).  If set to a non-zero
-#   value the delayed_gcode will execute the specified number of seconds
-#   after the printer enters the "ready" state.  This can be useful for
-#   initialization procedures or a repeating delayed_gcode.  If set to 0
-#   the delayed_gcode will not execute on startup.  Default is 0.
-#gcode:
-#   A list of G-Code commands to execute when the delay duration has
-#   elapsed.  G-Code templates are supported.  This parameter must be
-#   provided.
-
-# Idle timeout. An idle timeout is automatically enabled - add an
-# explicit idle_timeout config section to change the default settings.
-#[idle_timeout]
-#gcode:
-#   A list of G-Code commands to execute on an idle timeout. See
-#   docs/Command_Templates.md for G-Code format. The default is to run
-#   "TURN_OFF_HEATERS" and "M84".
-#timeout: 600
-#   Idle time (in seconds) to wait before running the above G-Code
-#   commands. The default is 600 seconds.
-
-
-######################################################################
-# Optional G-Code features
-######################################################################
-
-# The virtual_sdcard provides fully featured printjob management, 
-# so Klipper can manage printjobs itself, with pause-resume
-# functionality, and a print-queue.
-# It can be controlled from different frontends, and g-code commands 
-# (eg, M24). It allows the Klipper host software to directly print gcode
-# files stored in any directory on the host e.g. Raspberry Pi.
-#[virtual_sdcard]
-#path: ~/.octoprint/uploads/
-#   The path of the local directory on the host machine to look for
-#   g-code files. This is a read-only directory (sdcard file writes
-#   are not supported). One may point this to OctoPrint's upload
-#   directory (generally ~/.octoprint/uploads/ ). This parameter must
-#   be provided.
-
-# Support manually moving stepper motors for diagnostic purposes.
-# Note, using this feature may place the printer in an invalid state -
-# see docs/G-Codes.md for important details.
-#[force_move]
-#enable_force_move: False
-#   Set to true to enable FORCE_MOVE and SET_KINEMATIC_POSITION
-#   extended G-Code commands. The default is false.
-
-
-# Firmware filament retraction. This enables G10 (retract) and G11
-# (unretract) GCODE commands issued by many slicers. The parameters
-# below provide startup defaults, although the values can be adjusted
-# via the SET_RETRACTION command, allowing per-filament settings and
-# runtime tuning.
-#[firmware_retraction]
-#retract_length: 0
-#   The length of filament (in mm) to retract when G10 is activated, and to
-#   unretract when G11 is activated (but see unretract_extra_length below).
-#   The default is 0 mm.
-#retract_speed: 20
-#   The speed of retraction, in mm/s. The default is 20 mm/s.
-#unretract_extra_length: 0
-#   The length (in mm) of *additional* filament to add when unretracting.
-#unretract_speed: 10
-#   The speed of unretraction, in mm/s. The default is 10 mm/s.
-
-# Support for gcode arc (G2/G3) commands.
-#[gcode_arcs]
-#resolution: 1.0
-#   An arc will be split into segments. Each segment's length will equal
-#   the resolution in mm set above. Lower values will produce a finer arc,
-#   but also more work for your machine. Arcs smaller than the configured
-#   value will become straight lines. The default is 1mm.
-
-# Enable the "M118" and "RESPOND" extended commands.
-# [respond]
-# default_type: echo
-#    Sets the default prefix of the "M118" and "RESPOND" output to one of
-#    the following:
-#        echo: "echo: " (This is the default)
-#        command: "// "
-#        error: "!! "
-# default_prefix: echo:
-#    Directly sets the default prefix. If present, this value will override
-#    the "default_type".
-
-######################################################################
-# Resonance compensation
-######################################################################
-
-# Enables input shaping.
-#[input_shaper]
-#shaper_freq_x: 0
-#   A frequency (in Hz) of the input shaper for X axis. This is usually a
-#   resonance frequency of X axis that the input shaper should suppress.
-#   For more complex shapers, like 2- and 3-hump EI input shapers, this
-#   parameter can be set from different considerations.
-#   The default value is 0, which disables input shaping for X axis.
-#shaper_freq_y: 0
-#   A frequency (in Hz) of the input shaper for Y axis. This is usually a
-#   resonance frequency of Y axis that the input shaper should suppress.
-#   For more complex shapers, like 2- and 3-hump EI input shapers, this
-#   parameter can be set from different considerations.
-#   The default value is 0, which disables input shaping for Y axis.
-#shaper_type: mzv
-#   A type of the input shaper to use for both X and Y axes. Supported shapers
-#   are zv, mzv, zvd, ei, 2hump_ei, and 3hump_ei.
-#   The default is mzv input shaper.
-#shaper_type_x:
-#shaper_type_y:
-#   If shaper_type is not set, these two parameters can be used to configure
-#   different input shapers for X and Y axes. The same values are supported
-#   as for shaper_type parameter.
-#damping_ratio_x: 0.1
-#damping_ratio_y: 0.1
-#   Damping ratios of vibrations of X and Y axes used by input shapers to
-#   improve vibration suppression. Should not be changed without some proper
-#   measurements, e.g. with an accelerometer.
-#   Default value is 0.1 which is a good all-round value for most printers.
-
-# Support for ADXL345 accelerometers. This support allows one to query
-# accelerometer measurements from the sensor. This enables an
-# ACCELEROMETER_MEASURE command (see docs/G-Codes.md for more
-# information). The default chip name is "default", but one may
-# specify an explicit name (eg, [adxl345 my_chip_name]).
-#[adxl345]
-#axes_map: x,y,z
-#   The accelerometer axis for each of the printer's x, y, and z axes.
-#   This may be useful if the accelerometer is mounted in an
-#   orientation that does not match the printer orientation. For
-#   example, one could set this to "y,x,z" to swap the x and y axes.
-#   It is also possible to negate an axis if the accelerometer
-#   direction is reversed (eg, "x,z,-y"). The default is "x,y,z".
-#cs_pin:
-#   The SPI enable pin for the sensor. This parameter must be
-#   provided.
-#spi_speed: 5000000
-#   The SPI speed (in hz) to use when communicating with the chip.
-#   The default is 5000000.
-#spi_bus:
-#spi_software_sclk_pin:
-#spi_software_mosi_pin:
-#spi_software_miso_pin:
-#   These optional parameters allow one to customize the SPI settings
-#   used to communicate with the chip.
-
-
-######################################################################
-# Config file helpers
-######################################################################
-
-# Board pin aliases. One may define aliases for the pins on a
-# micro-controller. (If a micro-controller name is omitted in the
-# board_pins config section name then it defaults to "mcu".)
-#[board_pins mcu]
-#aliases:
-#   A comma separated list of "name=value" aliases to create for the
-#   given micro-controller. For example, "EXP1_1=PE6" would create an
-#   "EXP1_1" alias for the "PE6" pin. However, if "value" is enclosed
-#   in "<>" then "name" is created as a reserved pin (for example,
-#   "EXP1_9=<GND>" would reserve "EXP1_9"). This parameter must be
-#   provided.
-
-# Include file support. One may include additional config file from
-# the main printer config file. Wildcards may also be used (eg,
-# "configs/*.cfg").
-#[include my_other_config.cfg]
-
-
-######################################################################
-# Bed probing hardware
-######################################################################
-
-# Z height probe. One may define this section to enable Z height
-# probing hardware. When this section is enabled, PROBE and
-# QUERY_PROBE extended g-code commands become available. The probe
-# section also creates a virtual "probe:z_virtual_endstop" pin. One
-# may set the stepper_z endstop_pin to this virtual pin on cartesian
-# style printers that use the probe in place of a z endstop. If using
-# "probe:z_virtual_endstop" then do not define a position_endstop in
-# the stepper_z config section.
-#[probe]
-#pin: ar15
-#   Probe detection pin. This parameter must be provided.
-#x_offset: 0.0
-#   The distance (in mm) between the probe and the nozzle along the
-#   x-axis. The default is 0.
-#y_offset: 0.0
-#   The distance (in mm) between the probe and the nozzle along the
-#   y-axis. The default is 0.
-#z_offset:
-#   The distance (in mm) between the bed and the nozzle when the probe
-#   triggers. This parameter must be provided.
-#speed: 5.0
-#   Speed (in mm/s) of the Z axis when probing. The default is 5mm/s.
-#samples: 1
-#   The number of times to probe each point. The probed z-values will
-#   be averaged. The default is to probe 1 time.
-#sample_retract_dist: 2.0
-#   The distance (in mm) to lift the toolhead between each sample (if
-#   sampling more than once). The default is 2mm.
-#lift_speed: 5.0
-#   Speed (in mm/s) of the Z axis when lifting the probe between
-#   samples. The default is to use the same value as the 'speed'
-#   parameter.
-#samples_result: average
-#   The calculation method when sampling more than once - either
-#   "median" or "average". The default is average.
-#samples_tolerance: 0.100
-#   The maximum Z distance (in mm) that a sample may differ from other
-#   samples. If this tolerance is exceeded then either an error is
-#   reported or the attempt is restarted (see
-#   samples_tolerance_retries). The default is 0.100mm.
-#samples_tolerance_retries: 0
-#   The number of times to retry if a sample is found that exceeds
-#   samples_tolerance. On a retry, all current samples are discarded
-#   and the probe attempt is restarted. If a valid set of samples are
-#   not obtained in the given number of retries then an error is
-#   reported. The default is zero which causes an error to be reported
-#   on the first sample that exceeds samples_tolerance.
-#activate_gcode:
-#   A list of G-Code commands to execute prior to each probe attempt.
-#   See docs/Command_Templates.md for G-Code format. This may be
-#   useful if the probe needs to be activated in some way. Do not
-#   issue any commands here that move the toolhead (eg, G1). The
-#   default is to not run any special G-Code commands on activation.
-#deactivate_gcode:
-#   A list of G-Code commands to execute after each probe attempt
-#   completes. See docs/Command_Templates.md for G-Code format. Do not
-#   issue any commands here that move the toolhead. The default is to
-#   not run any special G-Code commands on deactivation.
-
-# BLTouch probe. One may define this section (instead of a probe
-# section) to enable a BLTouch probe. See the docs/BLTouch.md guide
-# for further information on configuring a BLTouch. A virtual
-# "probe:z_virtual_endstop" pin is also created (see the "probe"
-# section above for the details).
-#[bltouch]
-#sensor_pin:
-#   Pin connected to the BLTouch sensor pin. This parameter must be
-#   provided.
-#control_pin:
-#   Pin connected to the BLTouch control pin. This parameter must be
-#   provided.
-#pin_move_time: 0.680
-#   The amount of time (in seconds) to wait for the BLTouch pin to
-#   move up or down. The default is 0.680 seconds.
-#stow_on_each_sample: True
-#   This determines if Klipper should command the pin to move up
-#   between each probe attempt when performing a multiple probe
-#   sequence. Read the directions in docs/BLTouch.md before setting
-#   this to False. The default is True.
-#probe_with_touch_mode: False
-#   If this is set to True then Klipper will probe with the device in
-#   "touch_mode". The default is False (probing in "pin_down" mode).
-#pin_up_reports_not_triggered: True
-#   Set if the BLTouch consistently reports the probe in a "not
-#   triggered" state after a successful "pin_up" command. This should
-#   be True for all genuine BLTouch devices. Read the directions in
-#   docs/BLTouch.md before setting this to False. The default is True.
-#pin_up_touch_mode_reports_triggered: True
-#   Set if the BLTouch consistently reports a "triggered" state after
-#   the commands "pin_up" followed by "touch_mode". This should be
-#   True for all genuine BLTouch devices. Read the directions in
-#   docs/BLTouch.md before setting this to False. The default is True.
-#set_output_mode:
-#   Request a specific sensor pin output mode on the BLTouch V3.0 (and
-#   later). This setting should not be used on other types of probes.
-#   Set to "5V" to request a sensor pin output of 5 Volts (only use if
-#   the controller board needs 5V mode and is 5V tolerant on its input
-#   signal line). Set to "OD" to request the sensor pin output use
-#   open drain mode. The default is to not request an output mode.
-#x_offset:
-#y_offset:
-#z_offset:
-#speed:
-#samples:
-#sample_retract_dist:
-#samples_result:
-#samples_tolerance:
-#samples_tolerance_retries:
-#   See the "probe" section for information on these parameters.
-
-
-######################################################################
-# Additional micro-controllers
-######################################################################
-
-# Additional micro-controllers (one may define any number of sections
-# with an "mcu" prefix). Additional micro-controllers introduce
-# additional pins that may be configured as heaters, steppers, fans,
-# etc.. For example, if an "[mcu extra_mcu]" section is introduced,
-# then pins such as "extra_mcu:ar9" may then be used elsewhere in the
-# config (where "ar9" is a hardware pin name or alias name on the
-# given mcu).
-#[mcu my_extra_mcu]
-# See the "mcu" section in example.cfg for configuration parameters.
-
-
-######################################################################
-# Additional stepper motors and extruders
-######################################################################
-
-# Multi-stepper axes. On a cartesian style printer, the stepper
-# controlling a given axis may have additional config blocks defining
-# steppers that should be stepped in concert with the primary
-# stepper. One may define any number of sections with a numeric suffix
-# starting at 1 (for example, "stepper_z1", "stepper_z2", etc.).
-#[stepper_z1]
-#step_pin: ar36
-#dir_pin: ar34
-#enable_pin: !ar30
-#step_distance: .005
-#   See example.cfg for the definition of the above parameters.
-#endstop_pin: ^ar19
-#   If an endstop_pin is defined for the additional stepper then the
-#   stepper will home until the endstop is triggered. Otherwise, the
-#   stepper will home until the endstop on the primary stepper for the
-#   axis is triggered.
-
-# In a multi-extruder printer add an additional extruder section for
-# each additional extruder. The additional extruder sections should be
-# named "extruder1", "extruder2", "extruder3", and so on. See the
-# "extruder" section in example.cfg for a description of available
-# parameters.
-#[extruder1]
-#step_pin: ar36
-#dir_pin: ar34
-#...
-#shared_heater:
-#   If this extruder uses the same heater already defined for another
-#   extruder then place the name of that extruder here.  For example,
-#   should extruder3 and extruder4 share a heater then the extruder3
-#   config section should define the heater and the extruder4 section
-#   should specify "shared_heater: extruder3". The default is to not
-#   reuse an existing heater.
-
-# Support for cartesian printers with dual carriages on a single
-# axis. The active carriage is set via the SET_DUAL_CARRIAGE extended
-# g-code command. The "SET_DUAL_CARRIAGE CARRIAGE=1" command will
-# activate the carriage defined in this section (CARRIAGE=0 will
-# return activation to the primary carriage). Dual carriage support is
-# typically combined with extra extruders - the SET_DUAL_CARRIAGE
-# command is often called at the same time as the ACTIVATE_EXTRUDER
-# command. Be sure to park the carriages during deactivation.
-#[dual_carriage]
-#axis:
-#   The axis this extra carriage is on (either x or y). This parameter
-#   must be provided.
-#step_pin:
-#dir_pin:
-#enable_pin:
-#step_distance:
-#endstop_pin:
-#position_endstop:
-#position_min:
-#position_max:
-#   See the example.cfg for the definition of the above parameters.
-
-# Support for additional steppers synchronized to the movement of an
-# extruder (one may define any number of sections with an
-# "extruder_stepper" prefix).
-#[extruder_stepper my_extra_stepper]
-#extruder: extruder
-#   The extruder this stepper is synchronized to. The default is
-#   "extruder".
-#step_pin:
-#dir_pin:
-#enable_pin:
-#step_distance:
-#   See the "extruder" section in example.cfg for the definition of
-#   the above parameters.
-
-# Manual steppers (one may define any number of sections with a
-# "manual_stepper" prefix). These are steppers that are controlled by
-# the MANUAL_STEPPER g-code command. For example: "MANUAL_STEPPER
-# STEPPER=my_stepper MOVE=10 SPEED=5". See the docs/G-Codes.md file
-# for a description of the MANUAL_STEPPER command. The steppers are
-# not connected to the normal printer kinematics.
-#[manual_stepper my_stepper]
-#step_pin:
-#dir_pin:
-#enable_pin:
-#step_distance:
-#   See the "[stepper_x]" section in example.cfg for a description of
-#   these parameters.
-#velocity:
-#   Set the default velocity (in mm/s) for the stepper. This value
-#   will be used if a MANUAL_STEPPER command does not specify a SPEED
-#   parameter. The default is 5mm/s.
-#accel:
-#   Set the default acceleration (in mm/s^2) for the stepper. An
-#   acceleration of zero will result in no acceleration. This value
-#   will be used if a MANUAL_STEPPER command does not specify an ACCEL
-#   parameter. The default is zero.
-#endstop_pin:
-#   Endstop switch detection pin. If specified, then one may perform
-#   "homing moves" by adding a STOP_ON_ENDSTOP parameter to
-#   MANUAL_STEPPER movement commands.
-
-
-######################################################################
-# Heaters and temperature sensors
-######################################################################
-
-# Heater and temperature sensor verification. Heater verification is
-# automatically enabled for each heater that is configured on the
-# printer. Use verify_heater sections to change the default settings.
-#[verify_heater heater_config_name]
-#max_error: 120
-#   The maximum "cumulative temperature error" before raising an
-#   error. Smaller values result in stricter checking and larger
-#   values allow for more time before an error is reported.
-#   Specifically, the temperature is inspected once a second and if it
-#   is close to the target temperature then an internal "error
-#   counter" is reset; otherwise, if the temperature is below the
-#   target range then the counter is increased by the amount the
-#   reported temperature differs from that range. Should the counter
-#   exceed this "max_error" then an error is raised. The default is
-#   120.
-#check_gain_time:
-#   This controls heater verification during initial heating. Smaller
-#   values result in stricter checking and larger values allow for
-#   more time before an error is reported. Specifically, during
-#   initial heating, as long as the heater increases in temperature
-#   within this time frame (specified in seconds) then the internal
-#   "error counter" is reset. The default is 20 seconds for extruders
-#   and 60 seconds for heater_bed.
-#hysteresis: 5
-#   The maximum temperature difference (in Celsius) to a target
-#   temperature that is considered in range of the target. This
-#   controls the max_error range check. It is rare to customize this
-#   value. The default is 5.
-#heating_gain: 2
-#   The minimum temperature (in Celsius) that the heater must increase
-#   by during the check_gain_time check. It is rare to customize this
-#   value. The default is 2.
-
-# Tool to disable heaters when homing or probing an axis
-#[homing_heaters]
-#steppers:
-#   A comma separated list of steppers that should cause heaters to be
-#   disabled. The default is to disable heaters for any homing/probing
-#   move.
-#   Typical example: stepper_z
-#heaters:
-#   A comma separated list of heaters to disable during homing/probing
-#   moves. The default is to disable all heaters.
-#   Typical example: extruder, heater_bed
-
-# MAXxxxxx serial peripheral interface (SPI) temperature based
-# sensors. The following parameters are available in heater sections
-# that use one of these sensor types.
-#[extruder]
-# See the "extruder" section in example.cfg for a description of
-# heater parameters. The parameters below describe sensor parameters.
-#sensor_type:
-#   One of "MAX6675", "MAX31855", "MAX31856", or "MAX31865".
-#spi_speed: 4000000
-#   The SPI speed (in hz) to use when communicating with the chip.
-#   The default is 4000000.
-#spi_bus:
-#spi_software_sclk_pin:
-#spi_software_mosi_pin:
-#spi_software_miso_pin:
-#   These optional parameters allow one to customize the SPI settings
-#   used to communicate with the chip.
-#sensor_pin:
-#   The chip select line for the sensor chip. This parameter must be
-#   provided.
-#tc_type: K
-#tc_use_50Hz_filter: False
-#tc_averaging_count: 1
-#   The above parameters control the sensor parameters of MAX31856
-#   chips. The defaults for each parameter are next to the parameter
-#   name in the above list.
-#rtd_nominal_r: 100
-#rtd_reference_r: 430
-#rtd_num_of_wires: 2
-#rtd_use_50Hz_filter: False
-#   The above parameters control the sensor parameters of MAX31865
-#   chips. The defaults for each parameter are next to the parameter
-#   name in the above list.
-
-# Common temperature amplifiers. The following parameters are
-# available in heater sections that use one of these sensors.
-#[extruder]
-# See the "extruder" section in example.cfg for a description of
-# heater parameters. The parameters below describe sensor parameters.
-#sensor_type:
-#   One of "PT100 INA826", "AD595", "AD597", "AD8494", "AD8495",
-#   "AD8496", or "AD8497".
-#sensor_pin:
-#   Analog input pin connected to the sensor. This parameter must be
-#   provided.
-#adc_voltage: 5.0
-#   The ADC comparison voltage (in Volts). The default is 5 volts.
-#voltage_offset: 0
-#   The ADC voltage offset (in Volts). The default is 0.
-
-# Directly connected PT1000 sensor. The following parameters are
-# available in heater sections that use one of these sensors.
-#[extruder]
-# See the "extruder" section in example.cfg for a description of
-# heater parameters. The parameters below describe sensor parameters.
-#sensor_type: PT1000
-#sensor_pin:
-#   Analog input pin connected to the sensor. This parameter must be
-#   provided.
-#pullup_resistor: 4700
-#   The resistance (in ohms) of the pullup attached to the sensor. The
-#   default is 4700 ohms.
-
-# Custom thermistors (one may define any number of sections with a
-# "thermistor" prefix). A custom thermistor may be used in the
-# sensor_type field of a heater config section. (For example, if one
-# defines a "[thermistor my_thermistor]" section then one may use a
-# "sensor_type: my_thermistor" when defining a heater.) Be sure to
-# place the thermistor section in the config file above its first use
-# in a heater section.
-#[thermistor my_thermistor]
-#temperature1:
-#resistance1:
-#temperature2:
-#resistance2:
-#temperature3:
-#resistance3:
-#   Three resistance measurements (in Ohms) at the given temperatures
-#   (in Celsius). The three measurements will be used to calculate the
-#   Steinhart-Hart coefficients for the thermistor. These parameters
-#   must be provided when using Steinhart-Hart to define the
-#   thermistor.
-#beta:
-#   Alternatively, one may define temperature1, resistance1, and beta
-#   to define the thermistor parameters. This parameter must be
-#   provided when using "beta" to define the thermistor.
-
-# Custom ADC temperature sensors (one may define any number of
-# sections with an "adc_temperature" prefix). This allows one to
-# define a custom temperature sensor that measures a voltage on an
-# Analog to Digital Converter (ADC) pin and uses linear interpolation
-# between a set of configured temperature/voltage (or
-# temperature/resistance) measurements to determine the temperature.
-# The resulting sensor can be used as a sensor_type in a heater
-# section. (For example, if one defines a "[adc_temperature
-# my_sensor]" section then one may use a "sensor_type: my_sensor" when
-# defining a heater.) Be sure to place the sensor section in the
-# config file above its first use in a heater section.
-#[adc_temperature my_sensor]
-#temperature1:
-#voltage1:
-#temperature2:
-#voltage2:
-#...
-#   A set of temperatures (in Celsius) and voltages (in Volts) to use
-#   as reference when converting a temperature. A heater section using
-#   this sensor may also specify adc_voltage and voltage_offset
-#   parameters to define the ADC voltage (see "Common temperature
-#   amplifiers" section above for details). At least two measurements
-#   must be provided.
-#temperature1:
-#resistance1:
-#temperature2:
-#resistance2:
-#...
-#   Alternatively one may specify a set of temperatures (in Celsius)
-#   and resistance (in Ohms) to use as reference when converting a
-#   temperature. A heater section using this sensor may also specify a
-#   pullup_resistor parameter (see example.cfg for details). At least
-#   two measurements must be provided.
-
-# BME280 two wire interface (I2C) environmental sensor.  Note that this
-# sensor is not intended for use with extruders and heater beds, but rather
-# for montitoring ambient temperature (C), pressure (hPa), and relative
-# humidity. See sample-macros.cfg for a gcode_macro that may be used to report
-# pressure and humidity in addition to temperature.
-#[temperature_sensor my_sensor]
-# See the "temperature_sensor" section below for a description of its
-# parameters. The parameters below describe BME280 sensor parameters.
-#sensor_type:
-#   Must be "BME280"
-#i2c_address:
-#  Default is 118 (0x76).  Some BME280 sensors have an address of 119 (0x77).
-#i2c_mcu:
-#  MCU the sensor is connected to.  Default is the primary mcu.
-#i2c_bus:
-#  The I2C bus the sensor is connected to.  On some MCU platforms the default
-#  is bus 0.  On platforms without bus 0 this parameter is required.
-#i2c_speed:
-#  The I2C speed (in Hz) to use when communicating with the sensor.  Default
-#  is 100000.  On some MCUs changing this value has no effect.
-
-# HTU21D family two wire interface (I2C) environmental sensor.
-# Note that this sensor is not intended for use with extruders and heater beds,
-# but rather for montitoring ambient temperature (C) and relative humidity.
-# See sample-macros.cfg for a gcode_macro that may be used to report humidity
-# in addition to temperature.
-#[temperature_sensor my_sensor]
-# See the "temperature_sensor" section below for a description of its
-# parameters. The parameters below describe HTU21D family sensor parameters.
-#sensor_type:
-#   Must be "HTU21D" , "SI7013", "SI7020", "SI7021" or "SHT21"
-#i2c_address:
-#  Default is 64 (0x40).
-#i2c_mcu:
-#  MCU the sensor is connected to.  Default is the primary mcu.
-#i2c_bus:
-#  The I2C bus the sensor is connected to.  On some MCU platforms the default
-#  is bus 0.  On platforms without bus 0 this parameter is required.
-#i2c_speed:
-#  The I2C speed (in Hz) to use when communicating with the sensor.  Default
-#  is 100000.  On some MCUs changing this value has no effect.
-#htu21d_hold_master:
-#   If the sensor can hold the I2C buf while reading. If True no other bus
-#   comunication can be performed while reading is in progress.Default is False
-#htu21d_resolution:
-#   The resolution of temperature and humidity reading.
-#   Valid values are:
-#    'TEMP14_HUM12' -> 14bit for Temp and 12bit for humidity
-#    'TEMP13_HUM10' -> 13bit for Temp and 10bit for humidity
-#    'TEMP12_HUM08' -> 12bit for Temp and 08bit for humidity
-#    'TEMP11_HUM11' -> 11bit for Temp and 11bit for humidity
-#   Default is: "TEMP11_HUM11"
-#htu21d_report_time:
-#   interval in seconds between readings. Default is 30
-
-# LM75/LM75A two wire (I2C) connected temperature sensors.
-# These sensors have range up to 125 C, so are usable for e.g. chamber
-# temperature monitoring. They can also function as simple
-# fan/heater controllers but this mode is not used here.
-#[temperature_sensor my_sensor]
-# See the "temperature_sensor" section below for a description of its
-# parameters. The parameters below describe LM75 family sensor parameters.
-#sensor_type:
-#   Must be "LM75"
-#i2c_address:
-#  Default is 72 (0x48). Normal range is 72-79 (0x48-0x4F) and the 3 low
-#  bits of the address are configured via pins on the chip (usually
-#  with jumpers or hard wired).
-#i2c_mcu:
-#  MCU the sensor is connected to.  Default is the primary mcu.
-#i2c_bus:
-#  The I2C bus the sensor is connected to.  On some MCU platforms the default
-#  is bus 0.  On platforms without bus 0 this parameter is required.
-#i2c_speed:
-#  The I2C speed (in Hz) to use when communicating with the sensor.  Default
-#  is 100000.  On some MCUs changing this value has no effect.
-#lm75_report_time:
-#   interval in seconds between readings. Default is 0.8, with minimum 0.5
-
-# Generic heaters (one may define any number of sections with a
-# "heater_generic" prefix). These heaters behave similarly to standard
-# heaters (extruders, heated beds). Use the SET_HEATER_TEMPERATURE
-# command (see docs/G-Codes.md for details) to set the target
-# temperature.
-#[heater_generic my_generic_heater]
-#gcode_id: C
-#   The id to use when reporting the temperature in the M105 command.
-#   This parameter must be provided.
-#heater_pin:
-#max_power:
-#sensor_type:
-#sensor_pin:
-#smooth_time:
-#control:
-#pid_Kp:
-#pid_Ki:
-#pid_Kd:
-#pid_integral_max:
-#pwm_cycle_time:
-#min_temp:
-#max_temp:
-#   See the heater section in example.cfg for the definition of the
-#   above parameters.
-
-# Generic temperature sensors. One can define any number of additional
-# temperature sensors that are reported via the M105 command.
-#[temperature_sensor my_sensor]
-#sensor_type:
-#sensor_pin:
-#min_temp:
-#max_temp:
-#   See the heater section in example.cfg for the definition of the
-#   above parameters.
-#gcode_id:
-#   See the heater_generic section above for the definition of this
-#   parameter.
-
-
-######################################################################
-# Additional fans
-######################################################################
-
-# Heater cooling fans (one may define any number of sections with a
-# "heater_fan" prefix). A "heater fan" is a fan that will be enabled
-# whenever its associated heater is active. By default, a heater_fan
-# has a shutdown_speed equal to max_power.
-#[heater_fan my_nozzle_fan]
-#pin:
-#max_power:
-#shutdown_speed:
-#cycle_time:
-#hardware_pwm:
-#kick_start_time:
-#   See the "fan" section in example.cfg for a description of the
-#   above parameters.
-#heater: extruder
-#   Name of the config section defining the heater that this fan is
-#   associated with. If a comma separated list of heater names is
-#   provided here, then the fan will be enabled when any of the given
-#   heaters are enabled. The default is "extruder".
-#heater_temp: 50.0
-#   A temperature (in Celsius) that the heater must drop below before
-#   the fan is disabled. The default is 50 Celsius.
-#fan_speed: 1.0
-#   The fan speed (expressed as a value from 0.0 to 1.0) that the fan
-#   will be set to when its associated heater is enabled. The default
-#   is 1.0
-
-# Controller cooling fan (one may define any number of sections with a
-# "controller_fan" prefix). A "controller fan" is a fan that will be
-# enabled whenever its associated heater or any configured stepper
-# driver is active. The fan will stop, whenever an idle_timeout is
-# reached to ensure no overheating will occur after deactivating a
-# watched component.
-#[controller_fan my_controller_fan]
-#pin:
-#max_power:
-#shutdown_speed:
-#cycle_time:
-#hardware_pwm:
-#kick_start_time:
-#   See the "fan" section in example.cfg for a description of the
-#   above parameters.
-#fan_speed: 1.0
-#   The fan speed (expressed as a value from 0.0 to 1.0) that the fan
-#   will be set to when a heater or stepper driver is active.
-#   The default is 1.0
-#idle_timeout:
-#   The ammount of time (in seconds) after a stepper driver or heater
-#   was active and the fan should be kept running. The default
-#   is 30 seconds.
-#idle_speed:
-#   The fan speed (expressed as a value from 0.0 to 1.0) that the fan
-#   will be set to when a heater or stepper driver was active and before
-#   the idle_timeout is reached. The default is fan_speed.
-#heater:
-#   Name of the config section defining the heater that this fan is
-#   associated with. If a comma separated list of heater names is
-#   provided here, then the fan will be enabled when any of the given
-#   heaters are enabled. The default is "extruder".
-
-# Temperature-triggered cooling fans (one may define any number of
-# sections with a "temperature_fan" prefix). A "temperature fan" is a
-# fan that will be enabled whenever its associated sensor is above a
-# set temperature. By default, a temperature_fan has a shutdown_speed
-# equal to max_power.
-#[temperature_fan my_temp_fan]
-#pin:
-#max_power:
-#shutdown_speed:
-#cycle_time:
-#hardware_pwm:
-#kick_start_time:
-#   See the "fan" section in example.cfg for a description of the
-#   above parameters.
-#sensor_type: EPCOS 100K B57560G104F
-#sensor_pin: analog13
-#   See the "heater" section for details about the sensor_type and
-#   sensor_pin parameters.
-#min_temp: 0
-#max_temp: 100
-#   The maximum range of valid temperatures (in Celsius) that the
-#   sensor must remain within. This controls a safety feature
-#   implemented in the micro-controller code - should the measured
-#   temperature ever fall outside this range then the micro-controller
-#   will go into a shutdown state. Set this range just wide enough so
-#   that reasonable temperatures do not result in an error. These
-#   parameters must be provided.
-#target_temp: 40.0
-#   A temperature (in Celsius) that will be the target temperature.
-#   The default is 40 degrees.
-#max_speed: 1.0
-#   The fan speed (expressed as a value from 0.0 to 1.0) that the fan
-#   will be set to when the sensor temperature exceeds the set value.
-#   The default is 1.0.
-#min_speed: 0.3
-#   The minimum fan speed (expressed as a value from 0.0 to 1.0) that
-#   the fan will be set to for PID temperature fans.
-#   The default is 0.3.
-#control: watermark
-#   Control algorithm (either watermark or pid). This parameter must
-#   be provided.
-#pid_Kp: 40
-#   Kp is the "proportional" constant for the pid. This parameter must
-#   be provided for PID temperature fans.
-#pid_Ki: 0.2
-#   Ki is the "integral" constant for the pid. This parameter must be
-#   provided for PID temperature fans.
-#pid_Kd: 0.1
-#   Kd is the "derivative" constant for the pid. This parameter must
-#   be provided for PID temperature fans.
-#pid_deriv_time: 2.0
-#   A time value (in seconds) over which the derivative in the pid
-#   will be smoothed to reduce the impact of measurement noise. The
-#   default is 2 seconds.
-#pid_integral_max:
-#   The maximum "windup" the integral term may accumulate. The default
-#   is to use the same value as max_power.
-#gcode_id:
-#   If set, the temperature will be reported in M105 queries using the
-#   given id. The default is to not report the temperature via M105.
-
-
-# Manually controlled fan (one may define any number of sections with a
-# "fan_generic" prefix). The speed of a manually controlled fan is set with the
-# SET_FAN_SPEED gcode command.
-#[fan_generic extruder_partfan]
-#   Options are the same as for the [fan] section
-
-######################################################################
-# Additional servos, LEDs, buttons, and other pins
-######################################################################
-
-# Servos (one may define any number of sections with a "servo"
-# prefix). The servos may be controlled using the SET_SERVO g-code
-# command. For example: SET_SERVO SERVO=my_servo ANGLE=180
-#[servo my_servo]
-#pin: ar7
-#   PWM output pin controlling the servo. This parameter must be
-#   provided.
-#maximum_servo_angle: 180
-#   The maximum angle (in degrees) that this servo can be set to. The
-#   default is 180 degrees.
-#minimum_pulse_width: 0.001
-#   The minimum pulse width time (in seconds). This should correspond
-#   with an angle of 0 degrees. The default is 0.001 seconds.
-#maximum_pulse_width: 0.002
-#   The maximum pulse width time (in seconds). This should correspond
-#   with an angle of maximum_servo_angle. The default is 0.002
-#   seconds.
-#initial_angle:
-#   Initial angle (in degrees) to set the servo to. The default is to
-#   not send any signal at startup.
-#initial_pulse_width:
-#   Initial pulse width time (in seconds) to set the servo to. (This
-#   is only valid if initial_angle is not set.) The default is to not
-#   send any signal at startup.
-
-# Neopixel (aka WS2812) LED support (one may define any number of
-# sections with a "neopixel" prefix). One may set the LED color via
-# "SET_LED LED=my_neopixel RED=0.1 GREEN=0.1 BLUE=0.1" type extended
-# g-code commands.
-#[neopixel my_neopixel]
-#pin:
-#   The pin connected to the neopixel. This parameter must be
-#   provided.
-#chain_count:
-#   The number of Neopixel chips that are "daisy chained" to the
-#   provided pin. The default is 1 (which indicates only a single
-#   Neopixel is connected to the pin).
-#color_order_GRB: True
-#   Set the pixel order to green, red, blue. If using the WS2811 chip
-#   (in 800Khz mode) then set this to False. The default is True.
-#initial_RED: 0.0
-#initial_GREEN: 0.0
-#initial_BLUE: 0.0
-#   Sets the initial LED color of the Neopixel. Each value should be
-#   between 0.0 and 1.0. The default for each color is 0.
-
-# Dotstar (aka APA102) LED support (one may define any number of
-# sections with a "dotstar" prefix). One may set the LED color via
-# "SET_LED LED=my_dotstar RED=0.1 GREEN=0.1 BLUE=0.1" type extended
-# g-code commands.
-#[dotstar my_dotstar]
-#data_pin:
-#   The pin connected to the data line of the dotstar. This parameter
-#   must be provided.
-#clock_pin:
-#   The pin connected to the clock line of the dotstar. This parameter
-#   must be provided.
-#chain_count:
-#initial_RED: 0.0
-#initial_GREEN: 0.0
-#initial_BLUE: 0.0
-#   See the "neopixel" section for information on these parameters.
-
-# Execute gcode when a button is pressed or released (or when a pin
-# changes state). You can check the state of the button by using
-# QUERY_BUTTON button=my_gcode_button
-#[gcode_button my_gcode_button]
-#pin:
-#   The pin on which the button is connected. This parameter must be
-#   provided.
-#analog_range:
-#   Two comma separated resistances (in Ohms) specifying the minimum
-#   and maximum resistance range for the button. If analog_range is
-#   provided then the pin must be an analog capable pin. The default
-#   is to use digital gpio for the button.
-#analog_pullup_resistor:
-#   The pullup resistance (in Ohms) when analog_range is specified.
-#   The default is 4700 ohms.
-#press_gcode:
-#   A list of G-Code commands to execute when the button is pressed.
-#   G-Code templates are supported. This parameter must be provided.
-#release_gcode:
-#   A list of G-Code commands to execute when the button is released.
-#   G-Code templates are supported. The default is to not run any
-#   commands on a button release.
-
-# Run-time configurable output pins (one may define any number of
-# sections with an "output_pin" prefix). Pins configured here will be
-# setup as output pins and one may modify them at run-time using
-# "SET_PIN PIN=my_pin VALUE=.1" type extended g-code commands.
-#[output_pin my_pin]
-#pin:
-#   The pin to configure as an output. This parameter must be
-#   provided.
-#pwm: False
-#   Set if the output pin should be capable of pulse-width-modulation.
-#   If this is true, the value fields should be between 0 and 1; if it
-#   is false the value fields should be either 0 or 1. The default is
-#   False.
-#static_value:
-#   If this is set, then the pin is assigned to this value at startup
-#   and the pin can not be changed during runtime. A static pin uses
-#   slightly less ram in the micro-controller. The default is to use
-#   runtime configuration of pins.
-#value:
-#   The value to initially set the pin to during MCU configuration.
-#   The default is 0 (for low voltage).
-#shutdown_value:
-#   The value to set the pin to on an MCU shutdown event. The default
-#   is 0 (for low voltage).
-#cycle_time: 0.100
-#   The amount of time (in seconds) per PWM cycle. It is recommended
-#   this be 10 milliseconds or greater when using software based PWM.
-#   The default is 0.100 seconds for pwm pins.
-#hardware_pwm: False
-#   Enable this to use hardware PWM instead of software PWM. When
-#   using hardware PWM the actual cycle time is constrained by the
-#   implementation and may be significantly different than the
-#   requested cycle_time. The default is False.
-#scale:
-#   This parameter can be used to alter how the 'value' and
-#   'shutdown_value' parameters are interpreted for pwm pins. If
-#   provided, then the 'value' parameter should be between 0.0 and
-#   'scale'. This may be useful when configuring a PWM pin that
-#   controls a stepper voltage reference. The 'scale' can be set to
-#   the equivalent stepper amperage if the PWM were fully enabled, and
-#   then the 'value' parameter can be specified using the desired
-#   amperage for the stepper. The default is to not scale the 'value'
-#   parameter.
-
-# Statically configured digital output pins (one may define any number
-# of sections with a "static_digital_output" prefix). Pins configured
-# here will be setup as a GPIO output during MCU configuration. They
-# can not be changed at run-time.
-#[static_digital_output my_output_pins]
-#pins:
-#   A comma separated list of pins to be set as GPIO output pins. The
-#   pin will be set to a high level unless the pin name is prefaced
-#   with "!". This parameter must be provided.
-
-# Multiple pin outputs (one may define any number of sections with a
-# "multi_pin" prefix). A multi_pin output creates an internal pin
-# alias that can modify multiple output pins each time the alias pin
-# is set. For example, one could define a "[multi_pin my_fan]" object
-# containing two pins and then set "pin=multi_pin:my_fan" in the
-# "[fan]" section - on each fan change both output pins would be
-# updated. These aliases may not be used with stepper motor pins.
-#[multi_pin my_multi_pin]
-#pins:
-#   A comma separated list of pins associated with this alias. This
-#   parameter must be provided.
-
-
-######################################################################
-# TMC stepper driver configuration
-######################################################################
-
-# Configure a TMC2130 stepper motor driver via SPI bus. To use this
-# feature, define a config section with a "tmc2130" prefix followed by
-# the name of the corresponding stepper config section (for example,
-# "[tmc2130 stepper_x]").
-#[tmc2130 stepper_x]
-#cs_pin:
-#   The pin corresponding to the TMC2130 chip select line. This pin
-#   will be set to low at the start of SPI messages and raised to high
-#   after the message completes. This parameter must be provided.
-#spi_bus:
-#spi_speed:
-#spi_software_sclk_pin:
-#spi_software_mosi_pin:
-#spi_software_miso_pin:
-#   These optional parameters allow one to customize the SPI settings
-#   used to communicate with the chip.
-#microsteps:
-#   The number of microsteps to configure the driver to use. Valid
-#   values are 1, 2, 4, 8, 16, 32, 64, 128, 256. This parameter must
-#   be provided.
-#interpolate: True
-#   If true, enable step interpolation (the driver will internally
-#   step at a rate of 256 micro-steps). The default is True.
-#run_current:
-#   The amount of current (in amps RMS) to configure the driver to use
-#   during stepper movement. This parameter must be provided.
-#hold_current:
-#   The amount of current (in amps RMS) to configure the driver to use
-#   when the stepper is not moving. The default is to use the same
-#   value as run_current.
-#sense_resistor: 0.110
-#   The resistance (in ohms) of the motor sense resistor. The default
-#   is 0.110 ohms.
-#stealthchop_threshold: 0
-#   The velocity (in mm/s) to set the "stealthChop" threshold to. When
-#   set, "stealthChop" mode will be enabled if the stepper motor
-#   velocity is below this value. The default is 0, which disables
-#   "stealthChop" mode.
-#driver_IHOLDDELAY: 8
-#driver_TPOWERDOWN: 0
-#driver_TBL: 1
-#driver_TOFF: 4
-#driver_HEND: 7
-#driver_HSTRT: 0
-#driver_PWM_AUTOSCALE: True
-#driver_PWM_FREQ: 1
-#driver_PWM_GRAD: 4
-#driver_PWM_AMPL: 128
-#driver_SGT: 0
-#   Set the given register during the configuration of the TMC2130
-#   chip. This may be used to set custom motor parameters. The
-#   defaults for each parameter are next to the parameter name in the
-#   above list.
-#diag0_pin:
-#diag1_pin:
-#   The micro-controller pin attached to one of the DIAG lines of the
-#   TMC2130 chip. Only a single diag pin should be specified.
-#   Setting this creates a "tmc2130_stepper_x:virtual_endstop" virtual
-#   pin which may be used as the stepper's endstop_pin. Doing this
-#   enables "sensorless homing". (Be sure to also set driver_SGT to an
-#   appropriate sensitivity value.) The default is to not enable
-#   sensorless homing. See docs/Sensorless_Homing.md for details on
-#   how to configure this.
-
-# Configure a TMC2208 (or TMC2224) stepper motor driver via single
-# wire UART. To use this feature, define a config section with a
-# "tmc2208" prefix followed by the name of the corresponding stepper
-# config section (for example, "[tmc2208 stepper_x]").
-#[tmc2208 stepper_x]
-#uart_pin:
-#   The pin connected to the TMC2208 PDN_UART line. This parameter
-#   must be provided.
-#tx_pin:
-#   If using separate receive and transmit lines to communicate with
-#   the driver then set uart_pin to the receive pin and tx_pin to the
-#   transmit pin. The default is to use uart_pin for both reading and
-#   writing.
-#select_pins:
-#   A comma separated list of pins to set prior to accessing the
-#   tmc2208 UART. This may be useful for configuring an analog mux for
-#   UART communication. The default is to not configure any pins.
-#microsteps:
-#   The number of microsteps to configure the driver to use. Valid
-#   values are 1, 2, 4, 8, 16, 32, 64, 128, 256. This parameter must
-#   be provided.
-#interpolate: True
-#   If true, enable step interpolation (the driver will internally
-#   step at a rate of 256 micro-steps). The default is True.
-#run_current:
-#   The amount of current (in amps RMS) to configure the driver to use
-#   during stepper movement. This parameter must be provided.
-#hold_current:
-#   The amount of current (in amps RMS) to configure the driver to use
-#   when the stepper is not moving. The default is to use the same
-#   value as run_current.
-#sense_resistor: 0.110
-#   The resistance (in ohms) of the motor sense resistor. The default
-#   is 0.110 ohms.
-#stealthchop_threshold: 0
-#   The velocity (in mm/s) to set the "stealthChop" threshold to. When
-#   set, "stealthChop" mode will be enabled if the stepper motor
-#   velocity is below this value. The default is 0, which disables
-#   "stealthChop" mode.
-#driver_IHOLDDELAY: 8
-#driver_TPOWERDOWN: 20
-#driver_TBL: 2
-#driver_TOFF: 3
-#driver_HEND: 0
-#driver_HSTRT: 5
-#driver_PWM_AUTOGRAD: True
-#driver_PWM_AUTOSCALE: True
-#driver_PWM_LIM: 12
-#driver_PWM_REG: 8
-#driver_PWM_FREQ: 1
-#driver_PWM_GRAD: 14
-#driver_PWM_OFS: 36
-#   Set the given register during the configuration of the TMC2208
-#   chip. This may be used to set custom motor parameters. The
-#   defaults for each parameter are next to the parameter name in the
-#   above list.
-
-# Configure a TMC2209 stepper motor driver via single wire UART. To
-# use this feature, define a config section with a "tmc2209" prefix
-# followed by the name of the corresponding stepper config section
-# (for example, "[tmc2209 stepper_x]").
-#[tmc2209 stepper_x]
-#uart_pin:
-#tx_pin:
-#select_pins:
-#microsteps:
-#interpolate: True
-#run_current:
-#hold_current:
-#sense_resistor: 0.110
-#stealthchop_threshold: 0
-#   See the tmc2208 section above for the definition of these
-#   parameters.
-#uart_address:
-#   The address of the TMC2209 chip for UART messages (an integer
-#   between 0 and 3). This is typically used when multiple TMC2209
-#   chips are connected to the same UART pin. The default is zero.
-#driver_IHOLDDELAY: 8
-#driver_TPOWERDOWN: 20
-#driver_TBL: 2
-#driver_TOFF: 3
-#driver_HEND: 0
-#driver_HSTRT: 5
-#driver_PWM_AUTOGRAD: True
-#driver_PWM_AUTOSCALE: True
-#driver_PWM_LIM: 12
-#driver_PWM_REG: 8
-#driver_PWM_FREQ: 1
-#driver_PWM_GRAD: 14
-#driver_PWM_OFS: 36
-#driver_SGTHRS: 0
-#   Set the given register during the configuration of the TMC2209
-#   chip. This may be used to set custom motor parameters. The
-#   defaults for each parameter are next to the parameter name in the
-#   above list.
-#diag_pin:
-#   The micro-controller pin attached to the DIAG line of the TMC2209
-#   chip. Setting this creates a "tmc2209_stepper_x:virtual_endstop"
-#   virtual pin which may be used as the stepper's endstop_pin. Doing
-#   this enables "sensorless homing". (Be sure to also set
-#   driver_SGTHRS to an appropriate sensitivity value.) The default is
-#   to not enable sensorless homing.
-
-# Configure a TMC2660 stepper motor driver via SPI bus. To use this
-# feature, define a config section with a tmc2660 prefix followed by
-# the name of the corresponding stepper config section (for example,
-# "[tmc2660 stepper_x]").
-#[tmc2660 stepper_x]
-#cs_pin:
-#   The pin corresponding to the TMC2660 chip select line. This pin
-#   will be set to low at the start of SPI messages and set to high
-#   after the message transfer completes. This parameter must be provided.
-#spi_bus:
-#   Select the SPI bus the TMC2660 stepper driver is connected to.
-#   This depends on the physical connections on your board, as well as
-#   the SPI implementation of your particular micro-controller. The
-#   default is to use the default micro-controller spi bus.
-#spi_speed: 4000000
-#   SPI bus frequency used to communicate with the TMC2660 stepper
-#   driver. The default is 4000000.
-#spi_software_sclk_pin:
-#spi_software_mosi_pin:
-#spi_software_miso_pin:
-#   These optional parameters allow one to customize the SPI settings
-#   used to communicate with the chip.
-#microsteps:
-#   The number of microsteps to configure the driver to use. Valid
-#   values are 1, 2, 4, 8, 16, 32, 64, 128, 256. This parameter must
-#   be provided.
-#interpolate: True
-#   If true, enable step interpolation (the driver will internally
-#   step at a rate of 256 micro-steps). This only works if microsteps
-#   is set to 16. The default is True.
-#run_current:
-#   The amount of current (in amps RMS) used by the driver during
-#   stepper movement. This parameter must be provided.
-#sense_resistor:
-#   The resistance (in ohms) of the motor sense resistor. This parameter
-#   must be provided.
-#idle_current_percent: 100
-#   The percentage of the run_current the stepper driver will be
-#   lowered to when the idle timeout expires (you need to set up the
-#   timeout using a [idle_timeout] config section). The current will
-#   be raised again once the stepper has to move again. Make sure to
-#   set this to a high enough value such that the steppers do not lose
-#   their position. There is also small delay until the  current is
-#   raised again, so take this into account when commanding fast moves
-#   while the stepper is idling. The default is 100 (no reduction).
-#driver_TBL: 2
-#driver_RNDTF: 0
-#driver_HDEC: 0
-#driver_CHM: 0
-#driver_HEND: 3
-#driver_HSTRT: 3
-#driver_TOFF: 4
-#driver_SEIMIN: 0
-#driver_SEDN: 0
-#driver_SEMAX: 0
-#driver_SEUP: 0
-#driver_SEMIN: 0
-#driver_SFILT: 1
-#driver_SGT: 0
-#driver_SLPH: 0
-#driver_SLPL: 0
-#driver_DISS2G: 0
-#driver_TS2G: 3
-#   Set the given parameter during the configuration of the TMC2660
-#   chip. This may be used to set custom driver parameters. The
-#   defaults for each parameter are next to the parameter name in the
-#   list above. See the TMC2660 datasheet about what each parameter
-#   does and what the restrictions on parameter combinations are.
-#   Be especially aware of the CHOPCONF register, where setting CHM to
-#   either 0 or one will lead to layout changes (the first bit of HDEC)
-#   is interpreted as the MSB of HSTRT in this case).
-
-# Configure a TMC5160 stepper motor driver via SPI bus. To use this
-# feature, define a config section with a "tmc5160" prefix followed by
-# the name of the corresponding stepper config section (for example,
-# "[tmc5160 stepper_x]").
-#[tmc5160 stepper_x]
-#cs_pin:
-#   The pin corresponding to the TMC5160 chip select line. This pin
-#   will be set to low at the start of SPI messages and raised to high
-#   after the message completes. This parameter must be provided.
-#spi_bus:
-#spi_speed:
-#spi_software_sclk_pin:
-#spi_software_mosi_pin:
-#spi_software_miso_pin:
-#   These optional parameters allow one to customize the SPI settings
-#   used to communicate with the chip.
-#microsteps:
-#   The number of microsteps to configure the driver to use. Valid
-#   values are 1, 2, 4, 8, 16, 32, 64, 128, 256. This parameter must
-#   be provided.
-#interpolate: True
-#   If true, enable step interpolation (the driver will internally
-#   step at a rate of 256 micro-steps). The default is True.
-#run_current:
-#   The amount of current (in amps RMS) to configure the driver to use
-#   during stepper movement. This parameter must be provided.
-#hold_current:
-#   The amount of current (in amps RMS) to configure the driver to use
-#   when the stepper is not moving. The default is to use the same
-#   value as run_current.
-#sense_resistor: 0.075
-#   The resistance (in ohms) of the motor sense resistor. The default
-#   is 0.075 ohms.
-#stealthchop_threshold: 0
-#   The velocity (in mm/s) to set the "stealthChop" threshold to. When
-#   set, "stealthChop" mode will be enabled if the stepper motor
-#   velocity is below this value. The default is 0, which disables
-#   "stealthChop" mode. Try to reexperience this with tmc5160.
-#   Values can be much higher than other tmcs.
-#driver_IHOLDDELAY: 6
-#driver_TPOWERDOWN: 10
-#driver_TBL: 2
-#driver_TOFF: 3
-#driver_HEND: 2
-#driver_HSTRT: 5
-#driver_FD3: 0
-#driver_TPFD: 4
-#driver_CHM: 0
-#driver_VHIGHFS: 0
-#driver_VHIGHCHM: 0
-#driver_DISS2G: 0
-#driver_DISS2VS: 0
-#driver_PWM_AUTOSCALE: True
-#driver_PWM_AUTOGRAD: True
-#driver_PWM_FREQ: 0
-#driver_FREEWHEEL: 0
-#driver_PWM_GRAD: 0
-#driver_PWM_OFS: 30
-#driver_PWM_REG: 4
-#driver_PWM_LIM: 12
-#driver_SGT: 0
-#driver_SEMIN: 0
-#driver_SEUP: 0
-#driver_SEMAX: 0
-#driver_SEDN: 0
-#driver_SEIMIN: 0
-#driver_SFILT: 0
-#   Set the given register during the configuration of the TMC5160
-#   chip. This may be used to set custom motor parameters. The
-#   defaults for each parameter are next to the parameter name in the
-#   above list.
-#diag0_pin:
-#diag1_pin:
-#   The micro-controller pin attached to one of the DIAG lines of the
-#   TMC5160 chip. Only a single diag pin should be specified.
-#   Setting this creates a "tmc5160_stepper_x:virtual_endstop" virtual
-#   pin which may be used as the stepper's endstop_pin. Doing this
-#   enables "sensorless homing". (Be sure to also set driver_SGT to an
-#   appropriate sensitivity value.) The default is to not enable
-#   sensorless homing. See docs/Sensorless_Homing.md for details on
-#   how to configure this.
-
-
-######################################################################
-# Run-time stepper motor current configuration
-######################################################################
-
-# Statically configured AD5206 digipots connected via SPI bus (one may
-# define any number of sections with an "ad5206" prefix).
-#[ad5206 my_digipot]
-#enable_pin:
-#   The pin corresponding to the AD5206 chip select line. This pin
-#   will be set to low at the start of SPI messages and raised to high
-#   after the message completes. This parameter must be provided.
-#spi_bus:
-#spi_speed:
-#spi_software_sclk_pin:
-#spi_software_mosi_pin:
-#spi_software_miso_pin:
-#   These optional parameters allow one to customize the SPI settings
-#   used to communicate with the chip.
-#channel_1:
-#channel_2:
-#channel_3:
-#channel_4:
-#channel_5:
-#channel_6:
-#   The value to statically set the given AD5206 channel to. This is
-#   typically set to a number between 0.0 and 1.0 with 1.0 being the
-#   highest resistance and 0.0 being the lowest resistance. However,
-#   the range may be changed with the 'scale' parameter (see below).
-#   If a channel is not specified then it is left unconfigured.
-#scale:
-#   This parameter can be used to alter how the 'channel_x' parameters
-#   are interpreted. If provided, then the 'channel_x' parameters
-#   should be between 0.0 and 'scale'. This may be useful when the
-#   AD5206 is used to set stepper voltage references. The 'scale' can
-#   be set to the equivalent stepper amperage if the AD5206 were at
-#   its highest resistance, and then the 'channel_x' parameters can be
-#   specified using the desired amperage value for the stepper. The
-#   default is to not scale the 'channel_x' parameters.
-
-# Statically configured MCP4451 digipot connected via I2C bus (one may
-# define any number of sections with an "mcp4451" prefix).
-#[mcp4451 my_digipot]
-#i2c_mcu: mcu
-#   The name of the micro-controller that the MCP4451 chip is
-#   connected to. The default is "mcu".
-#i2c_address:
-#   The i2c address that the chip is using on the i2c bus. This
-#   parameter must be provided.
-#wiper_0:
-#wiper_1:
-#wiper_2:
-#wiper_3:
-#   The value to statically set the given MCP4451 "wiper" to. This is
-#   typically set to a number between 0.0 and 1.0 with 1.0 being the
-#   highest resistance and 0.0 being the lowest resistance. However,
-#   the range may be changed with the 'scale' parameter (see below).
-#   If a wiper is not specified then it is left unconfigured.
-#scale:
-#   This parameter can be used to alter how the 'wiper_x' parameters
-#   are interpreted. If provided, then the 'wiper_x' parameters should
-#   be between 0.0 and 'scale'. This may be useful when the MCP4451 is
-#   used to set stepper voltage references. The 'scale' can be set to
-#   the equivalent stepper amperage if the MCP4451 were at its highest
-#   resistance, and then the 'wiper_x' parameters can be specified
-#   using the desired amperage value for the stepper. The default is
-#   to not scale the 'wiper_x' parameters.
-
-# Statically configured MCP4728 digital-to-analog converter connected
-# via I2C bus (one may define any number of sections with an "mcp4728"
-# prefix).
-#[mcp4728 my_dac]
-#i2c_mcu: mcu
-#   The name of the micro-controller that the MCP4451 chip is
-#   connected to. The default is "mcu".
-#i2c_address: 96
-#   The i2c address that the chip is using on the i2c bus. The default
-#   is 96.
-#channel_a:
-#channel_b:
-#channel_c:
-#channel_d:
-#   The value to statically set the given MCP4728 channel to. This is
-#   typically set to a number between 0.0 and 1.0 with 1.0 being the
-#   highest voltage (2.048V) and 0.0 being the lowest voltage.
-#   However, the range may be changed with the 'scale' parameter (see
-#   below). If a channel is not specified then it is left
-#   unconfigured.
-#scale:
-#   This parameter can be used to alter how the 'channel_x' parameters
-#   are interpreted. If provided, then the 'channel_x' parameters
-#   should be between 0.0 and 'scale'. This may be useful when the
-#   MCP4728 is used to set stepper voltage references. The 'scale' can
-#   be set to the equivalent stepper amperage if the MCP4728 were at
-#   its highest voltage (2.048V), and then the 'channel_x' parameters
-#   can be specified using the desired amperage value for the
-#   stepper. The default is to not scale the 'channel_x' parameters.
-
-# Statically configured MCP4018 digipot connected via two gpio "bit
-# banging" pins (one may define any number of sections with an
-# "mcp4018" prefix).
-#[mcp4018 my_digipot]
-#scl_pin:
-#   The SCL "clock" pin. This parameter must be provided.
-#sda_pin:
-#   The SDA "data" pin. This parameter must be provided.
-#wiper:
-#   The value to statically set the given MCP4018 "wiper" to. This is
-#   typically set to a number between 0.0 and 1.0 with 1.0 being the
-#   highest resistance and 0.0 being the lowest resistance. However,
-#   the range may be changed with the 'scale' parameter (see below).
-#   This parameter must be provided.
-#scale:
-#   This parameter can be used to alter how the 'wiper' parameter is
-#   interpreted. If provided, then the 'wiper' parameter should be
-#   between 0.0 and 'scale'. This may be useful when the MCP4018 is
-#   used to set stepper voltage references. The 'scale' can be set to
-#   the equivalent stepper amperage if the MCP4018 is at its highest
-#   resistance, and then the 'wiper' parameter can be specified using
-#   the desired amperage value for the stepper. The default is to not
-#   scale the 'wiper' parameter.
-
-
-######################################################################
-# Display support
-######################################################################
-
-# Support for a display attached to the micro-controller.
-#[display]
-#lcd_type:
-#   The type of LCD chip in use. This may be "hd44780" (which is used
-#   in "RepRapDiscount 2004 Smart Controller" type displays), "st7920"
-#   (which is used in "RepRapDiscount 12864 Full Graphic Smart
-#   Controller" type displays), "uc1701" (which is used in "MKS Mini
-#   12864" type displays), "ssd1306", or "sh1106". This parameter must
-#   be provided.
-#rs_pin:
-#e_pin:
-#d4_pin:
-#d5_pin:
-#d6_pin:
-#d7_pin:
-#   The pins connected to an hd44780 type lcd. These parameters must
-#   be provided when using an hd44780 display.
-#cs_pin:
-#sclk_pin:
-#sid_pin:
-#   The pins connected to an st7920 type lcd. These parameters must be
-#   provided when using an st7920 display.
-#cs_pin:
-#a0_pin:
-#rst_pin:
-#   The pins connected to an uc1701 type lcd. The rst_pin is
-#   optional. The cs_pin and a0_pin parameters must be provided when
-#   using an uc1701 display.
-#contrast: 40
-#   The contrast to set when using a uc1701 or SSD1306/SH1106 type display
-#   For UC1701 the value may range from 0 to 63.  Default is 40.
-#   For SSD1306/SH1106 the value may range from 0 to 256.  Default is 239.
-#vcomh: 0
-#   Set the Vcomh value on SSD1306/SH1106 displays. This value is
-#   associated with a "smearing" effect on some OLED displays.
-#   The value may range from 0 to 63. Default is 0.
-#x_offset: 0
-#   Set the horizontal offset value on SSD1306/SH1106 displays. Default is 0.
-#invert: FALSE
-#   TRUE inverts the pixels on certain OLED (SSD1306/SH1106) displays
-#   The default is FALSE
-#cs_pin:
-#dc_pin:
-#spi_bus:
-#spi_speed:
-#spi_software_sclk_pin:
-#spi_software_mosi_pin:
-#spi_software_miso_pin:
-#   The pins connected to an ssd1306 type lcd when in "4-wire" spi
-#   mode. The parameters that start with "spi_" are optional and they
-#   control the spi settings used to communicate with the chip. The
-#   default is to use i2c mode for ssd1306 displays.
-#reset_pin:
-#   A reset pin may be specified on ssd1306 displays. If it is not
-#   specified then the hardware must have a pull-up on the
-#   corresponding lcd line.
-#display_group:
-#   The name of the display_data group to show on the display. This
-#   controls the content of the screen (see the description of
-#   [display_data] below for more information). The default is
-#   _default_20x4 for hd44780 displays and _default_16x4 for other
-#   displays.
-#menu_timeout:
-#   Timeout for menu. Being inactive this amount of seconds will trigger
-#   menu exit or return to root menu when having autorun enabled.
-#   The default is 0 seconds (disabled)
-#menu_reverse_navigation:
-#   When enabled it will reverse up and down directions for list navigation.
-#   The default is False. This parameter is optional.
-#encoder_pins:
-#   The pins connected to encoder. 2 pins must be provided when
-#   using encoder. This parameter must be provided when using menu.
-#click_pin:
-#   The pin connected to 'enter' button or encoder 'click'. This parameter
-#   must be provided when using menu. The presence of an 'analog_range_click_pin'
-#   config parameter turns this parameter from digital to analog.
-#back_pin:
-#   The pin connected to 'back' button. This parameter is optional, menu
-#   can be used without it. The presence of an 'analog_range_back_pin'
-#   config parameter turns this parameter from digital to analog.
-#up_pin:
-#   The pin connected to 'up' button. This parameter must be provided
-#   when using menu without encoder. The presence of an 'analog_range_up_pin'
-#   config parameter turns this parameter from digital to analog.
-#down_pin:
-#   The pin connected to 'down' button. This parameter must be provided
-#   when using menu without encoder. The presence of an 'analog_range_down_pin'
-#   config parameter turns this parameter from digital to analog.
-#kill_pin:
-#   The pin connected to 'kill' button. This button will call emergency stop.
-#   The presence of an 'analog_range_kill_pin' config parameter turns this
-#   parameter from digital to analog.
-#analog_pullup_resistor: 4700
-#   The resistance (in ohms) of the pullup attached to the analog button.
-#   The default is 4700 ohms.
-#analog_range_click_pin:
-#   The resistance range for a 'enter' button. Range minimum and maximum
-#   comma-separated values must be provided when using analog button.
-#analog_range_back_pin:
-#   The resistance range for a 'back' button. Range minimum and maximum
-#   comma-separated values must be provided when using analog button.
-#analog_range_up_pin:
-#   The resistance range for a 'up' button. Range minimum and maximum
-#   comma-separated values must be provided when using analog button.
-#analog_range_down_pin:
-#   The resistance range for a 'down' button. Range minimum and maximum
-#   comma-separated values must be provided when using analog button.
-#analog_range_kill_pin:
-#   The resistance range for a 'kill' button. Range minimum and maximum
-#   comma-separated values must be provided when using analog button.
-
-# Support for displaying custom data on an lcd screen. One may create
-# any number of display groups and any number of data items under
-# those groups. The display will show all the data items for a given
-# group if the display_group option in the [display] section is set to
-# the given group name.
-#[display_data my_group_name my_data_name]
-#position: 0, 0
-#   Comma separated row and column of the display position that should
-#   be used to display the information. This parameter must be
-#   provided.
-#text:
-#   The text to show at the given position. This field is evaluated
-#   using command templates (see docs/Command_Templates.md). This
-#   parameter must be provided.
-
-# Display data text "macros" (one may define any number of sections
-# with a display_template prefix). This feature allows one to reduce
-# repetitive definitions in display_data sections. One may use the
-# builtin render() function in display_data sections to evaluate a
-# template. For example, if one were to define [display_template
-# my_template] then one could use "{ render('my_template') }" in a
-# display_data section.
-#[display_template my_template_name]
-#param_<name>:
-#   One may specify any number of options with a "param_" prefix. The
-#   given name will be assigned the given value (parsed as a Python
-#   literal) and will be available during macro expansion. If the
-#   parameter is passed in the call to render() then that value will
-#   be used during macro expansion. For example, a config with
-#   "param_speed = 75" might have a caller with
-#   "render('my_template_name', param_speed=80)". Parameter names may
-#   not use upper case characters.
-#text:
-#   The text to return when the render() function is called for this
-#   template. This field is evaluated using command templates (see
-#   docs/Command_Templates.md). This parameter must be provided.
-
-# Display a custom glyph on displays that support it. The given name
-# will be assigned the given display data which can then be referenced
-# in the display templates by their name surrounded by two "tilde" symbols
-# i.e. ~my_display_glyph~
-#[display_glyph my_display_glyph]
-#data:
-#   The display data, stored as 16 lines consisting of 16 bits (1 per
-#   pixel) where '.' is a blank pixel and '*' is an on pixel (e.g.,
-#   "****************" to display a solid horizontal line).
-#   Alternatively, one can use '0' for a blank pixel and '1' for an on
-#   pixel. Put each display line into a separate config line. The
-#   glyph must consist of exactly 16 lines with 16 bits each. This
-#   parameter is optional.
-#hd44780_data:
-#   Glyph to use on 20x4 hd44780 displays. The glyph must consist of
-#   exactly 8 lines with 5 bits each. This parameter is optional.
-#hd44780_slot:
-#   The hd44780 hardware index (0..7) to store the glyph at. If
-#   multiple distinct images use the same slot then make sure to only
-#   use one of those images in any given screen. This parameter is
-#   required if hd44780_data is specified.
-
-# If a primary [display] section has been defined in printer.cfg as shown
-# above it is possible to define multiple auxilary displays.  Note that
-# auxilary displays do not currently support menu functionality, thus they
-# do not support the "menu" options or button configuration.
-#[display my_display]
-#lcd_type:
-#rs_pin:
-#e_pin:
-#d4_pin:
-#d5_pin:
-#d6_pin:
-#d7_pin:
-#cs_pin:
-#sclk_pin:
-#sid_pin:
-#cs_pin:
-#a0_pin:
-#rst_pin:
-#contrast: 40
-#cs_pin:
-#dc_pin:
-#spi_bus:
-#spi_speed:
-#spi_software_sclk_pin:
-#spi_software_mosi_pin:
-#spi_software_miso_pin:
-#reset_pin:
-#display_group:
-#   See the [display] section above for details on each configuration
-#   option above.
-
-
-######################################################################
-# Filament sensors
-######################################################################
-
-# Filament Switch Sensor.  Support for filament insert and runout detection
-# using a switch sensor, such as an endstop switch.
-#[filament_switch_sensor my_sensor]
-#pause_on_runout: True
-#   When set to True, a PAUSE will execute immediately after a runout
-#   is detected. Note that if pause_on_runout is False and the
-#   runout_gcode is omitted then runout detection is disabled. Default
-#   is True.
-#runout_gcode:
-#   A list of G-Code commands to execute after a filament runout is
-#   detected. See docs/Command_Templates.md for G-Code format. If
-#   pause_on_runout is set to True this G-Code will run after the
-#   PAUSE is complete. The default is not to run any G-Code commands.
-#insert_gcode:
-#   A list of G-Code commands to execute after a filament insert is
-#   detected. See docs/Command_Templates.md for G-Code format. The
-#   default is not to run any G-Code commands, which disables insert
-#   detection.
-#event_delay: 3.0
-#   The minimum amount of time in seconds to delay between events.
-#   Events triggered during this time period will be silently
-#   ignored. The default is 3 seconds.
-#pause_delay: 0.5
-#   The amount of time to delay, in seconds, between the pause command
-#   dispatch and execution of the runout_gcode.  It may be useful to
-#   increase this delay if Octoprint exhibits strange pause behavior.
-#   Default is 0.5 seconds.
-#switch_pin:
-#   The pin on which the switch is connected. This parameter must be
-#   provided.
-
-# TSLl401CL Based Filament Width Sensor
-#[tsl1401cl_filament_width_sensor]
-#pin: analog5
-#default_nominal_filament_diameter: 1.75 # (mm)
-#   Maximum allowed filament diameter difference as mm
-#max_difference: 0.2
-#   The distance from sensor to the melting chamber as mm
-#measurement_delay: 100
-
-# Hall filament width sensor (see docs/HallFilamentWidthSensor.md)
-#[hall_filament_width_sensor]
-#adc1: analog11
-#adc2: analog12
-#   Analog input pins connected to the sensor. These parameters must
-#   be provided.
-#cal_dia1: 1.50
-#cal_dia2: 2.00
-#   The calibration values (in mm) for the sensors. The default is
-#   1.50 for cal_dia1 and 2.00 for cal_dia2.
-#raw_dia1: 9500
-#raw_dia2: 10500
-#   The raw calibration values for the sensors. The default is 9500
-#   for raw_dia1 and 10500 for raw_dia2.
-#default_nominal_filament_diameter: 1.75
-#   The nominal filament diameter. This parameter must be provided.
-#max_difference: 0.200
-#   Maximum allowed filament diameter difference in millimeters (mm).
-#   If difference between nominal filament diameter and sensor output
-#   is more than +- max_difference, extrusion multiplier is set back
-#   to %100. The default is 0.200.
-#measurement_delay: 70
-#   The distance from sensor to the melting chamber/hot-end in
-#   millimeters (mm). The filament between the sensor and the hot-end
-#   will be treated as the default_nominal_filament_diameter. Host
-#   module works with FIFO logic. It keeps each sensor value and
-#   position in an array and POP them back in correct position. This
-#   parameter must be provided.
-#enable: False
-#   Sensor enabled or disabled after power on. The default is to
-#   disable.
-#measurement_interval: 10
-#   The approximate distance (in mm) between sensor readings. The
-#   default is 10mm.
-#logging: False
-#  Out diameter to terminal and klipper.log
-#  can be turn on|of by command
-#Virtual filament_switch_sensor support. Create sensor named hall_filament_width_sensor.
-#min_diameter:1.0
-#Minimal diameter for trigger virtual filament_switch_sensor.
-#use_current_dia_while_delay: False
-#   Use the current diameter instead of the nominal diamenter while the measurement delay has not run through.
-#Values from filament_switch_sensor.
-#See [filament_switch_sensor] for a description of these parameters.
-#pause_on_runout: True
-#   When set to True, a PAUSE will execute immediately after a runout
-#   is detected. Note that if pause_on_runout is False and the
-#   runout_gcode is omitted then runout detection is disabled. Default
-#   is True.
-#runout_gcode:
-#   A list of G-Code commands to execute after a filament runout is
-#   detected. See docs/Command_Templates.md for G-Code format. If
-#   pause_on_runout is set to True this G-Code will run after the
-#   PAUSE is complete. The default is not to run any G-Code commands.
-#insert_gcode:
-#   A list of G-Code commands to execute after a filament insert is
-#   detected. See docs/Command_Templates.md for G-Code format. The
-#   default is not to run any G-Code commands, which disables insert
-#   detection.
-#event_delay: 3.0
-#   The minimum amount of time in seconds to delay between events.
-#   Events triggered during this time period will be silently
-#   ignored. The default is 3 seconds.
-#pause_delay: 0.5
-#   The amount of time to delay, in seconds, between the pause command
-#   dispatch and execution of the runout_gcode.  It may be useful to
-#   increase this delay if Octoprint exhibits strange pause behavior.
-#   Default is 0.5 seconds.
-
-######################################################################
-# Board specific hardware support
-######################################################################
-
-# Configure an SX1509 I2C to GPIO expander. Due to the delay incurred
-# by I2C communication you should NOT use SX1509 pins as stepper enable,
-# step or dir pins or any other pin that requires fast bit-banging. They
-# are best used as static or gcode controlled digital outputs or hardware-pwm
-# pins for e.g. fans. One may define any number of sections with an "sx1509"
-# prefix. Each expander provides a set of 16 pins (sx1509_my_sx1509:PIN_0 to
-# sx1509_my_sx1509:PIN_15) which can be used in the printer configuration.
-#[sx1509 my_sx1509]
-#i2c_mcu: mcu
-#   The name of the micro-controller that the SX1509 chip is connected
-#   to. The default is "mcu".
-#i2c_address:
-#   I2C address used by this expander. Depending on the hardware jumpers
-#   this is one out of the following addresses: 62 63 112 113. This
-#   parameter must be provided.
-#i2c_bus:
-#   If the I2C implementation of your microcontroller supports
-#   multiple I2C busses, you may specify the bus name here. The
-#   default is to use the default micro-controller i2c bus.
-
-# SAMD SERCOM configuration to specify which pins to use on a given SERCOM.
-# One may define one section with the "samd_sercom" prefix per
-# SERCOM available. Each SERCOM must be configured prior to using it as
-# SPI or I2C peripheral. Place this config section above any other section
-# that makes use of SPI or I2C buses.
-#[samd_sercom sercom0]
-#tx_pin:
-#   MOSI pin for SPI communication, or SDA (data) pin for I2C
-#   communication. The pin must have a valid pinmux configuration
-#   for the given SERCOM peripheral. This parameter must be provided.
-#rx_pin:
-#   MISO pin for SPI communication. This pin is not used for I2C
-#   communication (I2C uses tx_pin for both sending and receiving).
-#   The pin must have a valid pinmux configuration for the given
-#   SERCOM peripheral. This parameter is optional.
-#clk_pin:
-#   CLK pin for SPI communication, or SCL (clock) pin for I2C
-#   communication. The pin must have a valid pinmux configuration
-#   for the given SERCOM peripheral. This parameter must be provided.
-
-# Duet2 Maestro analog scaling by vref and vssa readings. Defining an
-# adc_scaled section enables virtual adc pins (such as "my_name:PB0")
-# that are automatically adjusted by the board's vref and vssa
-# monitoring pins. Be sure to define this config section above any
-# config sections that use one these virtual pins.
-#[adc_scaled my_name]
-#vref_pin:
-#   The ADC pin to use for VREF monitoring. This parameter must be
-#   provided.
-#vssa_pin:
-#   The ADC pin to use for VSSA monitoring. This parameter must be
-#   provided.
-#smooth_time: 2.0
-#   A time value (in seconds) over which the vref and vssa
-#   measurements will be smoothed to reduce the impact of measurement
-#   noise. The default is 2 seconds.
-
-# Replicape support - see the generic-replicape.cfg file for further
-# details.
-#[replicape]
-=======
 # The latest version of the config reference is also available online at:
-#   https://www.klipper3d.org/Config_Reference.html
->>>>>>> c429fbdc
+#   https://www.klipper3d.org/Config_Reference.html