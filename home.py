from kivy.app import App
from kivy.uix.boxlayout import BoxLayout
from kivy.uix.floatlayout import FloatLayout
from kivy.uix.screenmanager import Screen
from kivy.uix.label import Label
from kivy.uix.popup import Popup
from kivy.properties import ListProperty, StringProperty, ObjectProperty, BooleanProperty
from kivy.clock import Clock
from kivy.uix.widget import Widget
from kivy.uix.behaviors.button import ButtonBehavior
<<<<<<< HEAD
#  self.ids.big_button.text = "
=======
from kivy.graphics.vertex_instructions import RoundedRectangle, Ellipse, Line
from kivy.graphics.context_instructions import Color
import parameters as p
import random
>>>>>>> e02eb180

class BaseButton(ButtonBehavior, Widget):
    def on_touch_up(self, touch):
        if self.pressed: 
            self.pressed = False
            return True
        return super(BaseButton, self).on_touch_up(touch)

class Btn_Stop(BaseButton):
    pass
class Btn_Play(BaseButton):
    pass
class Btn(BaseButton):
    pass
class Btn_Outline(BaseButton):
    pass
class Btn_Temp(BaseButton):
    pass
class Btn_Arrow(BaseButton):
    pass
class BasePopup(Popup):
    def dismiss(self):
        return
    def confirm(self):
        self.dismiss()
class Btn_Triple(Widget):
    pass
class Btn_TripleZ(Widget):
<<<<<<< HEAD
    pass
=======
    def on_touch_down(self, touch):
        if self.collide_point(*touch.pos):
            if touch.y-self.y<self.h1:
                self.pressed1 = True
            elif touch.y-self.y>self.h1 and touch.y-self.y<(self.h1+self.h2):
                self.pressed2 = True
            else:
                self.pressed3 = True
            return True
        return super(Btn_TripleZ, self).on_touch_down(touch)
    def on_touch_up(self, touch):
        if self.pressed1 or self.pressed2 or self.pressed3:
            self.pressed1 = self.pressed2 = self.pressed3 = False
            return True
        return super(Btn_TripleZ, self).on_touch_up(touch)

class XyField(FloatLayout):

    mm_pos = ListProperty()
    display = StringProperty()

    def __init__(self, **kwargs):
        super(XyField, self).__init__(**kwargs)
        self.point_radius = 10
        self.point_color = [1, 1, 1, 1]
        self.line_color = self.point_color
        self.background_color = p.medium_gray
        self.mm_pos = [0, 0]
        #Probably temporary
        self.printer_dimensions = [random.randint(50, 2000), random.randint(50, 2000)]
        print(self.printer_dimensions)

        Clock.schedule_once(self.init_drawing, 0)

    def init_drawing(self, dt):
        with self.canvas:
            Color(rgba=self.background_color)
            self.bg_rect = RoundedRectangle(pos=self.pos, size=self.size, radius=[p.radius,])
            
            Color(rgba=self.line_color)
            #Vertical line, 
            self.line_x = Line(points=[0, 0])
            #Horizontal line
            self.line_y = Line(points=[0, 0])

            Color(rgba=self.point_color)
            self.point = Ellipse(pos=self.pos, size=2*[self.point_radius*2])
            
        #Calculate bounds of actual field
        self.origin = [self.x+self.point_radius, self.y+self.point_radius]
        self.limits = [self.right-self.point_radius, self.top-self.point_radius]

    def on_touch_down(self, touch):
        if self.collide_point(*touch.pos):
            touch.grab(self)
            self.update_pos(touch.pos)
            return True

    def on_touch_move(self, touch):
        if touch.grab_current is self:
            self.update_pos(touch.pos)
            return True

    def on_touch_up(self, touch):
        if touch.grab_current is self:
            touch.ungrab(self)
            self.update_pos(touch.pos)
            self.hide_lines()
            return True

    def update_pos(self, pos):
        x = int(pos[0])
        y = int(pos[1])
        x, y = self.check_bounds(x, y)
        self.update_drawing(x, y)
        self.get_mm_pos(x, y)

    def check_bounds(self, x, y):
        if x < self.origin[0]:
            x = self.origin[0]
        elif x > self.limits[0]:
            x = self.limits[0]

        if y < self.origin[1]:
            y = self.origin[1]
        elif y > self.limits[1]:
            y = self.limits[1]

        return x, y
        
    def update_drawing(self, x, y):
        self.line_x.points=[x, self.y, x, self.top]
        self.line_y.points=[self.x, y, self.right, y]
        self.point.pos=[x-self.point_radius, y-self.point_radius]

    def hide_lines(self):
        self.line_x.points=[0, 0]
        self.line_y.points=[0, 0]

    def get_mm_pos(self, x, y):
        #Convert to float to avoid python2 integer division
        ratio_x = float(x - self.origin[0]) / (self.limits[0] - self.origin[0])
        ratio_y = float(y - self.origin[1]) / (self.limits[1] - self.origin[1])
        
        self.mm_pos = [self.printer_dimensions[0] * ratio_x, 
                       self.printer_dimensions[1] * ratio_y]

    def on_mm_pos(self, instance, value):
        self.display = 'x: {:.0f}mm y: {:.0f}mm'.format(*value)
>>>>>>> e02eb180
<|MERGE_RESOLUTION|>--- conflicted
+++ resolved
@@ -8,14 +8,11 @@
 from kivy.clock import Clock
 from kivy.uix.widget import Widget
 from kivy.uix.behaviors.button import ButtonBehavior
-<<<<<<< HEAD
 #  self.ids.big_button.text = "
-=======
 from kivy.graphics.vertex_instructions import RoundedRectangle, Ellipse, Line
 from kivy.graphics.context_instructions import Color
 import parameters as p
 import random
->>>>>>> e02eb180
 
 class BaseButton(ButtonBehavior, Widget):
     def on_touch_up(self, touch):
@@ -44,25 +41,7 @@
 class Btn_Triple(Widget):
     pass
 class Btn_TripleZ(Widget):
-<<<<<<< HEAD
     pass
-=======
-    def on_touch_down(self, touch):
-        if self.collide_point(*touch.pos):
-            if touch.y-self.y<self.h1:
-                self.pressed1 = True
-            elif touch.y-self.y>self.h1 and touch.y-self.y<(self.h1+self.h2):
-                self.pressed2 = True
-            else:
-                self.pressed3 = True
-            return True
-        return super(Btn_TripleZ, self).on_touch_down(touch)
-    def on_touch_up(self, touch):
-        if self.pressed1 or self.pressed2 or self.pressed3:
-            self.pressed1 = self.pressed2 = self.pressed3 = False
-            return True
-        return super(Btn_TripleZ, self).on_touch_up(touch)
-
 class XyField(FloatLayout):
 
     mm_pos = ListProperty()
@@ -72,8 +51,8 @@
         super(XyField, self).__init__(**kwargs)
         self.point_radius = 10
         self.point_color = [1, 1, 1, 1]
-        self.line_color = self.point_color
-        self.background_color = p.medium_gray
+        self.line_color = 1,1,1,0.5
+        self.background_color = p.button
         self.mm_pos = [0, 0]
         #Probably temporary
         self.printer_dimensions = [random.randint(50, 2000), random.randint(50, 2000)]
@@ -155,5 +134,4 @@
                        self.printer_dimensions[1] * ratio_y]
 
     def on_mm_pos(self, instance, value):
-        self.display = 'x: {:.0f}mm y: {:.0f}mm'.format(*value)
->>>>>>> e02eb180
+        self.display = 'X: {:.0f}mm  Y: {:.0f}mm'.format(*value)