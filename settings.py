from kivy.app import App
from kivy.uix.boxlayout import BoxLayout
from kivy.uix.floatlayout import FloatLayout
from kivy.uix.scrollview import ScrollView
from kivy.uix.screenmanager import Screen
from kivy.uix.label import Label
from kivy.uix.popup import Popup
from kivy.properties import ListProperty, StringProperty, ObjectProperty, NumericProperty
from kivy.clock import Clock
from kivy.event import EventDispatcher
from kivy.logger import Logger
from subprocess import Popen, PIPE, STDOUT
from functools import partial
from elements import *
import parameters as p

#Only for test, will be removed later
import time


class Wifi(EventDispatcher):

    #How often to rescan. 0 means never (disabled)
    update_freq = NumericProperty(0)
    #networks = ListProperty()

    def __init__(self, **kwargs):
        super(Wifi, self).__init__(**kwargs)
        self.state = self.check_nmcli()
        self.register_event_type('on_networks')
        #This shouldn't be needed, but it is
        #self.bind(update_freq=self.on_update_freq)
        self.update_clock = None
        self.networks = []

    def check_nmcli(self):
        # state codes:
        #
        # 0     No problems
        # 2     network-manager not installed
        # 3     network-manager not running
        # 10    Any Error while running nmcli
        #
        #TODO integrate kivy logger warnings
        try:
            proc = Popen(['nmcli', '-g', 'RUNNING', 'general'], stdout=PIPE, stderr=STDOUT, universal_newlines=True)
        except OSError as e:
            # 2 is "No such file or directory" error
            if e.errno == 2:
                Logger.error("Wifi: NetworkManager not available. Wifimenu will be disabled. ")
                Logger.error("Wifi: Use 'sudo apt-get install network-manager' to install")
                return e.errno
            else:
                # crash in case of unknown error
                Logger.critical('Wifi: NetworkManager failed with Error:')
                raise
        output = proc.communicate()
        if output[0].rstrip('\n') == 'running':
            return 0
        else:
            Logger.error('Wifi: NetworkManager not running:')
            Logger.error('NetworkManager: ' + output[1])
            return 3

    def on_update_freq(self, instance, value):
        if self.state:
            return
        if self.update_clock:
            self.update_clock.cancel()
        if value > 0:
            self.get_wifi_list()
            self.update_clock = Clock.schedule_interval(self.get_wifi_list, value)

    def get_wifi_list(self, *args, no_rescan=False):
        # no_rescan: when True set --rescan to no to immediately (still ~100ms delay) return a list, even if
        # it is too old. Otherwise rescan if necessary (handled by using 'auto'), possibly taking a few
        # seconds, unless the latest rescan was very recent.
        # bind to networks property to receive the final list
        if self.state:
            return
        rescan = 'no' if no_rescan else 'auto'
        cmd = ['nmcli', '--get-values', 'SSID,SIGNAL,BARS,IN-USE', 'device', 'wifi', 'list', '--rescan', rescan]
        proc = Popen(cmd, stdout=PIPE, stderr=PIPE, universal_newlines=True)
        self.poll(proc, self.parse_wifi_list)

    def poll(self, proc, callback, *args):
        # This function keeps checking whether the given process is done and only forwards it
        # to the given callback once it is complete, which is checked by Popen.poll(), which
        # returns the returncode when the process is complete.
        # accept *args to catch dt from Clock if provided
        # if process is still running
        if proc.poll() == None:
            # partial returns a new callable with the given default args
            # because Clock itself can't add args to the callback
            Clock.schedule_once(partial(self.poll, proc, callback), 0)
        # if process is done forward to callback
        else:
            callback(proc)

    def parse_wifi_list(self, proc):
        stdout, stderr = proc.communicate()
        returncode = proc.returncode
        if stderr:
            Logger.error('NetworkManager: ' + stderr)
        if returncode == 8:
            Logger.error('Wifi: NetworkManager not running:')
            Logger.error('NetworkManager: ' + output[1])
            self.state = 3
            return
        # catch all other returncodes
        elif returncode != 0:
            self.state = 10
            Logger.error('NetworkManager: ' + returncode)
            return

        wifi_list = []
        for wifi in stdout.splitlines():
            f = wifi.split(':')
            in_use = True if '*' in f[3] else False
            # create a dictionary for each network containing the fields
            entry = {'ssid': f[0], 'signal': int(f[1]), 'bars': f[2], 'in-use': in_use}
            # Put in-use network to beginning of list
            if entry['in-use']:
                wifi_list.insert(0, entry)
            else:
                wifi_list.append(entry)
        self.networks = wifi_list
        self.dispatch('on_networks', self.networks)

    def on_networks(self, *args):
        pass

    def connect(self, ssid, password):

        if state:
            return
        #TODO Error handling

        cmd = ['nmcli', 'device', 'wifi', 'connect', ssid, 'password', password]
        #TODO everything
        Popen(cmd)


wifi = Wifi()


class SetItem(FloatLayout):
    pass


class SI_Wifi(SetItem):
    
    # The string that is displayed by the label. 
    # Holds the current wifi connection and possibly the signal strength as well. 
    # [0]: ssid or message, [1]: formatted as ssid if true, as message otherwise
    display = ListProperty(['', False])

    def __init__(self, **kwargs):
        super(SI_Wifi, self).__init__(**kwargs)
        self.freq = 10
        if wifi.state:
            self.default = 'not available'
        else:
            self.default = '...'
        # Assuming very much that the Setting Screen will NEVER be the default on load
        self.do_update = False
        wifi.bind(on_networks=self.update)
        # Bind to main tab switches after everything is set up and running
        Clock.schedule_once(self.bind_tab, 0)

    def on_touch_down(self, touch):
        # don't open wifiscreen when wifi doesn't work
        if self.collide_point(*touch.pos) and not wifi.state:
            mgr = self.parent.parent.parent.manager
            mgr.transition.direction = 'left'
            mgr.current = 'WifiScreen'
            return True
        return super(SI_Wifi, self).on_touch_down(touch)

    def on_pre_enter(self):
        wifi.update_freq = self.freq

    def bind_tab(self, dt):
        tab = App.get_running_app().root
        tab.bind(current_tab=self.control_update)

    def control_update(self, instance, value):
        if value == instance.ids.set_tab:
            self.do_update = True
            wifi.get_wifi_list(no_rescan=True)
            wifi.update_freq = self.freq
        elif self.do_update and value != instance.ids.set_tab:
            self.do_update = False
            #Disable scanning updates
            wifi.update_freq = 0

    def update(self, instance, value):
        if value[0]['in-use']:
            self.display = [value[0]['ssid'], True]
        else:
            self.display = ['not connected', False]

    def on_display(self, instance, value):
        # Applys the new text to display in the Label whenever the text got updated
        label = self.ids.current_wifi
        label.text = value[0]
        if value[1]:
            label.color = p.light_gray
            label.italic = False
        else:
            label.color = p.medium_light_gray
            label.italic = True


class SI_WifiNetwork(SetItem):

    def __init__(self, wifi, **kwargs):
        self.wifi = wifi
        super(SI_WifiNetwork, self).__init__(**kwargs)

    def on_touch_down(self, touch):
        if self.collide_point(*touch.pos):
            self.popup = PasswordPopup(ssid=self.wifi['ssid'])
            self.popup.open()
            return True
        return super(SI_WifiNetwork, self).on_touch_down(touch)


class WifiScreen(Screen):

    def __init__(self, **kwargs):
        super(WifiScreen, self).__init__(**kwargs)
        if wifi.state:
            self.message = "Wifi doesn't work. How did you even get here? You should never have come this far."
        else:
            self.message = 'scanning...'
        Clock.schedule_once(self.set_message, 0)
        # Amount of seconds between wifi rescans in seconds
        self.freq = 10
        wifi.bind(on_networks=self.update)

    def on_pre_enter(self):
        # pre_enter: This function is executed when the animation starts
        wifi.get_wifi_list(no_rescan=True)
        wifi.update_freq = self.freq

    def set_message(self, dt, msg=None):
        message = msg or self.message
        box = self.ids.wifi_box
        box.clear_widgets()
        label = Label(text=message)
        label.markup = True
        label.italic = True
        label.color = p.medium_light_gray
        label.size_hint = (1, None)
        label.text_size = (p.screen_width, None)
        label.height = 110
        label.font_size = p.normal_font
        label.padding = (p.padding,p.padding)
        label.halign = 'center'
        box.add_widget(label)

    def update(self, instance, value):
        # Repopulate the list of networks when wifi.networks changes
        box = self.ids.wifi_box
        box.clear_widgets()
        if value:
            for i in value:
                entry = SI_WifiNetwork(i)
                box.add_widget(entry)
        # In case no networks were found
        else:
            self.set_message(msg='no wifi networks detected')


class PasswordPopup(BasePopup):
    
    password = StringProperty()
    txt_input = ObjectProperty(None)
    
    def __init__(self, ssid, **kwargs):
        self.ssid = ssid
        self.title = ssid
        super(PasswordPopup, self).__init__(**kwargs)
        self.txt_input.bind(on_text_validate=self.connect)
        # If focus is set immediately, keyboard will be covered by popup
        Clock.schedule_once(self.set_focus_on, 0.1)

    def set_focus_on(self, dt):
        self.txt_input.focus = True

    def connect(self, instance=None):
        self.dismiss()
        self.password = self.txt_input.text
        print(self.password)
        wifi.connect(self.ssid, self.password)

    def confirm(self):
        self.connect()
        super(PasswordPopup,self).confirm()


class SI_PowerMenu(SetItem):

    def on_touch_down(self, touch):
        if self.collide_point(*touch.pos):
            self.popup = PowerPopup()
            self.popup.open()
            return True
        return super(SI_PowerMenu, self).on_touch_down(touch)


class PowerPopup(BasePopup):

    def poweroff(self):
        Popen(['systemctl', 'poweroff'])

    def reboot(self):
        Popen(['systemctl', 'reboot'])

<<<<<<< HEAD
    def quit(self):
        app = App.get_running_app()
        app.stop()
=======
>>>>>>> 0e40ee39

class SI_ValueSlider(SetItem):
    pass<|MERGE_RESOLUTION|>--- conflicted
+++ resolved
@@ -71,7 +71,7 @@
             self.get_wifi_list()
             self.update_clock = Clock.schedule_interval(self.get_wifi_list, value)
 
-    def get_wifi_list(self, *args, no_rescan=False):
+    def get_wifi_list(self, dt=0, no_rescan=False):
         # no_rescan: when True set --rescan to no to immediately (still ~100ms delay) return a list, even if
         # it is too old. Otherwise rescan if necessary (handled by using 'auto'), possibly taking a few
         # seconds, unless the latest rescan was very recent.
@@ -318,12 +318,9 @@
     def reboot(self):
         Popen(['systemctl', 'reboot'])
 
-<<<<<<< HEAD
     def quit(self):
         app = App.get_running_app()
         app.stop()
-=======
->>>>>>> 0e40ee39
 
 class SI_ValueSlider(SetItem):
     pass