--- conflicted
+++ resolved
@@ -19,12 +19,7 @@
 CFLAGS-$(CONFIG_MACH_STM32F4) += -mcpu=cortex-m4 -Ilib/stm32f4/include
 CFLAGS-$(CONFIG_MACH_STM32F4) += -mfpu=fpv4-sp-d16 -mfloat-abi=hard
 CFLAGS-$(CONFIG_MACH_STM32H7) += -mcpu=cortex-m7 -Ilib/stm32h7/include
-<<<<<<< HEAD
-# CFLAGS-$(CONFIG_MACH_STM32H7) += -mfloat-abi=soft
-# TODO maybe add more for stm32h7 like stm32f4
-=======
 # TODO maybe CFLAGS-$(CONFIG_MACH_STM32H7) += -mfloat-abi=hard
->>>>>>> dde1475d
 CFLAGS += $(CFLAGS-y) -D$(MCU_UPPER) -mthumb -Ilib/cmsis-core -Ilib/fast-hash
 
 CFLAGS_klipper.elf += --specs=nano.specs --specs=nosys.specs
@@ -85,12 +80,8 @@
 BAUD_RATE = 57600
 endif
 
-<<<<<<< HEAD
-# Use a GPIO Pin reset sequence if both pins are specified. E.g. RST=27 BOOT0=17 when the mcu's RESET is connected to GPIO 27 of the host...
-=======
 # Use a GPIO Pin reset sequence if both pins are specified. E.g. RST=27 BOOT0=17 when 
 # the mcu's RESET is connected to GPIO 27 of the host ...
->>>>>>> dde1475d
 RST = ""
 BOOT0 = ""
 ifneq ($(RST), "")
