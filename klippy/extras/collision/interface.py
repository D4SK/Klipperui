--- conflicted
+++ resolved
@@ -14,12 +14,7 @@
         self.printer = config.get_printer()
         self.continuous_printing = config.getboolean('continuous_printing', False)
         self.reposition = config.getboolean('reposition', False)
-<<<<<<< HEAD
-        self.material_condition = config.getchoice('material_condition',
-                {'exact': "exact", "type": "type", "any": "any"}, "any")
         self.printer.reactor.register_event_handler("klippy:connect", self.handle_connect)
-=======
->>>>>>> 70af8e99
 
     def handle_connect(self):
         printbed = self._read_printbed()
