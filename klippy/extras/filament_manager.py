--- conflicted
+++ resolved
@@ -32,14 +32,11 @@
         self.extruders = {}
         self.printer.register_event_handler("klippy:ready", self.handle_ready)
         self.printer.register_event_handler("klippy:shutdown", self.handle_shutdown)
-<<<<<<< HEAD
         self.printer.register_event_handler("filament_switch_sensor:runout", self.unload)
 
         # xml files for each material
         self.material_dir = expanduser('~/materials')
-=======
-
->>>>>>> 0ae23ff7
+
         if not os.path.exists(self.material_dir):
             os.mkdir(self.material_dir)
 
@@ -56,11 +53,7 @@
         # 'unloaded': [{'guid': None if nothing is loaded,
         #           'amount': amount in kg}, ...]}
         self.material = {
-<<<<<<< HEAD
-            'loaded':[{'guid': None, 'state': "no material",
-=======
             'loaded': [{'guid': None, 'state': "no material",
->>>>>>> 0ae23ff7
                         'amount': 0, 'all_time_extruded_length': 0}] * extruder_count,
             'unloaded': []}
         self.read_loaded_material_json()
@@ -68,12 +61,8 @@
         # set state for all materials to loaded in case
         # power was lost during loading or unloading
         for material in self.material['loaded']:
-<<<<<<< HEAD
-            if material['state'] == 'loading': material['state'] = 'loaded'
-=======
-            if material['guid']:
+            if material['state'] == 'loading':
                 material['state'] = 'loaded'
->>>>>>> 0ae23ff7
 
     def handle_ready(self):
         self.heater_manager = self.printer.lookup_object('heaters')
@@ -102,22 +91,10 @@
                 self.read_single_file(os.path.join(self.material_dir, f))
 
     def read_single_file(self, f_path):
-<<<<<<< HEAD
-        try:
-            f_root = ElementTree.parse(f_path).getroot()
-        except:
-            logging.info(f"failed to parse xml-material-file {f_path}")
-            return
-
-        ns = {'m': 'http://www.ultimaker.com/material'}
-        f_guid     = f_root.find('./m:metadata/m:GUID', ns).text
-        f_diameter = f_root.find('./m:properties/m:diameter', ns).text
-=======
         f_guid = self.get_info(f_path, './m:metadata/m:GUID')
         if not f_guid:
             logging.debug(f"Filament Manager: Couldn't get GUID from {f_path}")
             return -1
->>>>>>> 0ae23ff7
         # generate path lookup
         self.guid_to_path[f_guid] = f_path
 
@@ -153,17 +130,11 @@
         """material can be either GUID or filepath"""
         fpath = self.guid_to_path.get(material) or material
         try:
-<<<<<<< HEAD
-            root = ElementTree.parse(fpath).getroot()
-        except:
-            logging.warning(f"Failed to parse {fpath}")
-=======
             tree = self.cached_parse(fpath)
         except: 
             logging.warning(f"Filament Manager: Failed to parse {fpath}",
                     exc_info=True)
             return default
->>>>>>> 0ae23ff7
         else:
             ns = {'m': 'http://www.ultimaker.com/material'}
             return tree.findtext(xpath, default, ns)
@@ -206,7 +177,6 @@
         if extruder_id in self.preselected_material:
             material = self.preselected_material[extruder_id]
         self.material['loaded'][idx].update(
-<<<<<<< HEAD
             {'guid': material['guid'],
             'amount': material['amount'],
             'state': 'loading'})
@@ -216,14 +186,6 @@
             self._finalize_loading(extruder_id)
         else:
             self.printer.send_event('filament_manager:request_material_choice', extruder_id)
-=======
-            {'guid': guid,
-             'amount': amount,
-             'state': 'loading'})
-        self.write_loaded_material_json()
-
-        self.gcode.run_script(f"LOAD_FILAMENT TEMPERATURE={temp}")
->>>>>>> 0ae23ff7
 
     def _finalize_loading(self, extruder_id):
         idx = self.idx(extruder_id)
@@ -242,7 +204,6 @@
 
     def unload(self, extruder_id):
         idx = self.idx(extruder_id)
-<<<<<<< HEAD
         if self.material['loaded'][idx]['state'] == 'loaded':
             self.update_loaded_material_amount()
             temp = 200 # Default value
@@ -263,26 +224,6 @@
             self.material['unloaded'] = self.material['unloaded'][:15] # only store recent materials
             self.printer.send_event("filament_manager:material_changed", self.material)
             self.write_loaded_material_json()
-=======
-        mat = self.material['loaded'][idx]
-        if mat['guid']:
-            mat['state'] = 'unloading'
-            self.write_loaded_material_json()
-            temp = self.get_info(mat['guid'],
-                   "./m:settings/m:setting[@key='print temperature']", temp)
-
-        self.gcode.run_script(f"UNLOAD_FILAMENT TEMPERATURE={temp}")
-
-        self.material['unloaded'].insert(0, 
-            {'guid': mat['guid'],
-             'amount': mat['amount']})
-        mat.update(
-            {'guid': None,
-             'amount': 0,
-             'state': 'no material'})
-        self.material['unloaded'] = self.material['unloaded'][:15] # only store recent materials
-        self.write_loaded_material_json()
->>>>>>> 0ae23ff7
 
     def idx(self, extruder_id):
         return 0 if extruder_id == 'extruder' else int(extruder_id[-1])
@@ -296,19 +237,10 @@
         try:
             with open(self.loaded_material_path, "r") as f:
                 material = json.load(f)
-<<<<<<< HEAD
-                if not self.verify_loaded_material_json(material):
-                    logging.info("Filament-Manager: Malformed material file at " + self.loaded_material_path)
-                else:
-                    self.material = material
-=======
             if not self.verify_loaded_material_json(material):
                 logging.info("Filament-Manager: Malformed material file at " + self.loaded_material_path)
             else:
-                self.material['unloaded'] = material['unloaded']
-                for i, new in enumerate(material['loaded']):
-                    self.material['loaded'][i] = new
->>>>>>> 0ae23ff7
+                self.material = material
         except (IOError, ValueError): # No file or incorrect JSON
             logging.info("Filament-Manager: Couldn't read loaded-material-file at " + self.loaded_material_path)
 
