#!/usr/bin/env python3

"""
IMPORTANT NOTES FOR MULTIPROCESSING:

Using this module in an extra process works mostly like in the main printer
process. Obtaining the module is done through printer.load_object(). The module
returned when doing that outside of the main process is slightly different
and any calls to get_metadata() get delegated to the main process so that all
processes can utilize the same cache. Additionally the module in extra processes
uses a local cache to minimize inter-process communication.

The returned metadata object is picklable and all of its methods are called
locally. The filament_manager calls are handled specially by MPMetadata.
"""

import hashlib
import itertools
import logging
import os
import pickle
import threading
import time

import location

from .ufp_reader import create_ufp_reader

from .base_parser import BaseParser
from .cura_marlin_parser import CuraMarlinParser
from .prusaslicer_parser import PrusaSlicerParser


class MetadataBase:

    def get_cached(self, path):
        #TODO: Compare mtimes
        cfile = self._cache_file(path)
        if os.path.isfile(cfile):
            try:
                if os.path.getmtime(path) > os.path.getmtime(cfile):
                    # Ignore if file is newer than metadata cache
                    return None
                with open(cfile, 'rb') as fp:
                    md = pickle.load(fp)
                cur_version = type(md)._VERSION + type(md)._SUBCLASS_VERSION
                if md.__version__ >= cur_version:
                    return md
                else:
                    logging.info("Ignoring cache %s with outdated version %d",
                                 cfile, md.__version__)
            except:
                logging.exception("Error while reading metadata cache at %s", cfile)

    def write_cache(self, md, path):
        cfile = self._cache_file(path)
        try:
            fp = open(cfile, 'wb')
            md.__version__ = md._VERSION + md._SUBCLASS_VERSION
            pickle.dump(md, fp)
        except:
            logging.exception("Could not write metadata cache")
        finally:
            fp.close()

    def delete_cache_entry(self, path):
        cfile = self._cache_file(path)
        try:
            os.remove(cfile)
            logging.debug("Deleted metadata cache for %s at %s", path, cfile)
            return True
        except FileNotFoundError:
            logging.info("Trying to delete non-existing cache file %s", cfile)
        except OSError:
            logging.exception("Could not delete cache file at %s", cfile)
        return False

    def _cache_file(self, path):
        key = self._cache_key(path)
        return os.path.join(location.metadata_cache(), key + '.pickle')

    def _cache_key(self, path):
        """Use the hashed filepath as a cache key"""
        path = os.path.abspath(path)
        hasher = hashlib.sha1()
        hasher.update(path.encode())
        return hasher.hexdigest()


class GCodeMetadata(MetadataBase):

    _parsers = [CuraMarlinParser,
                PrusaSlicerParser,
    ]

    def __init__(self, config):
        self.filament_manager = None
        self.config = config
        self.printer = config.get_printer()
        self.printer.register_event_handler(
                "klippy:connect", self._handle_connect)
        self.max_cache_age = self.config.getfloat("max_cache_age", 180)  # Days
        self.max_cache_size = self.config.getfloat("max_cache_size", 128) # MiB
        extruder_config = self.config.getsection("extruder")
        self.config_diameter = extruder_config.getfloat(
                "filament_diameter", None)
        # Timestamp of last time the prune_cache was called
        self.last_cache_check = 0

    def _handle_connect(self):
        self.filament_manager = self.printer.lookup_object(
                "filament_manager", None)

    def get_material_info(self, material, xpath):
        if self.filament_manager:
            return self.filament_manager.get_info(material, xpath)

    def get_metadata(self, path):
        """
        This is the main method of the module that returns a metadata
        object for the given gcode path. UFP files are also accepted.
        """
        cached = self.get_cached(path)
        if cached is not None:
            return cached

        ext = os.path.splitext(path)[1]
        if ext in {".gco", ".gcode"}:
            metadata = self._parse_gcode(path)
        elif ext == ".ufp":
            metadata = create_ufp_reader(path, self)
        else:
            raise ValueError(f"File must be either gcode or ufp file, not {ext}")
        self.write_cache(metadata, path)
        self.prune_cache()
        return metadata

    def prune_cache(self):
        # Prune at at most once an hour
        now = time.time()
        if now - self.last_cache_check < 60 * 60:
            return
        self.last_cache_check = now
        thread = threading.Thread(target=self._prune_cache_thread,
                                  name="Prune-Cache-Thread")
        thread.start()

    def _prune_cache_thread(self):
        os.nice(30)
        logging.info("Pruning cache files...")
        max_age = 60 * 60 * 24 * self.max_cache_age
        max_size = 1024 * 1024 * self.max_cache_size
        with os.scandir(location.metadata_cache()) as dir_md, \
             os.scandir(location.thumbnails()) as dir_tn:
            files = [dirent for dirent in itertools.chain(dir_md, dir_tn)
                     if dirent.is_file(follow_symlinks=False)]
        # Sort by newest first
        files.sort(key=lambda e: e.stat().st_mtime, reverse=True)
        size = 0
        min_time = time.time() - max_age
        delete_from = len(files)
        for i, dirent in enumerate(files):
            stat = dirent.stat()
            size += stat.st_size
            if size > max_size or stat.st_mtime < min_time:
                delete_from = i
                break
        for dirent in files[delete_from:]:
            path = dirent.path
            try:
                os.remove(path)
                logging.debug("Pruned cache file %s", path)
            except OSError:
                logging.exception("Could not delete cache file %s", path)

    def _parse_gcode(self, path):
        """
        Parse the Metadata for the G-Code and return an object describing
        the file.

        gcode_file can either be a path to the .gcode file or an open
        file pointer. If a stream is provided, be aware that it gets closed
        in this function.
        """
        with open(path, "rb") as gcode_file:
            head = self._get_head_md(gcode_file)
            tail = self._get_tail_md(gcode_file)
        ParserClass = self._find_parser(head + tail)
        return ParserClass(head, tail, path, self)

    def _find_parser(self, lines):
        """
        Return the correct GCode Parser class detect from the given lines.
        If no matching class is found, return BaseParser.
        """
        for p in self._parsers:
            if p._detect(lines):
                return p
        # Use BaseParser as fallback
        return BaseParser

    def _get_head_md(self, fp):
        """
        Retreave the relevant metadata lines from the gcode file,
        which must be given as an open file stream.

        This includes all fully commented lines (starting with ';') up until
        the first non-commented line.
        The leading semicolon is stripped.
        """
        bufsize = 1024
        head = []
        last_line = b""
        keep_reading = True
        fp.seek(0)

        while keep_reading:
            buf = fp.read(bufsize)
            if not buf:  # There are only comments in the file
                break
            new_lines = buf.split(b"\n")
            new_lines[0] = last_line + new_lines[0]
            last_line = new_lines.pop()
            for l in new_lines:
                l = l.strip()
                if l.startswith(b';'):
                    head.append(l[1:].decode())
                elif l == b'':
                    continue
                else:
                    keep_reading = False
                    break
        return head

    def _get_tail_md(self, fp):
        """
        Like _get_head_md but read from EOF backwards.
        """
        bufsize = 1024
        tail = []
        blocks_offset = -1
        last_line = b""
        keep_reading = True
        while keep_reading:
            try:
                fp.seek(blocks_offset * bufsize, 2)
            except OSError:  # Trying to go before BOF
                break
            blocks_offset -= 1
            buf = fp.read(bufsize)
            new_lines = buf.split(b'\n')
            new_lines[-1] += last_line
            last_line = new_lines.pop(0)
            for l in reversed(new_lines):
                l = l.strip()
                if l.startswith(b';'):
                    tail.append(l[1:].decode())
                elif l == b'':
                    continue
                else:
                    keep_reading = False
                    break
        tail.reverse()
        return tail


class MPMetadata(MetadataBase):
    """Module class used in unpickled metadata objects that calls
    filament_manager.get_info in printer process.
    """

    def __init__(self, config):
        self.reactor = config.reactor

    def get_metadata(self, path):
        cached = self.get_cached(path)
        if cached is not None:
            return cached
        # Remote process takes care of writing the cache
        md = self.reactor.cb(self._obtain_md, path, wait=True)
        return md

    @staticmethod
    def _obtain_md(printer, path):
        gcode_metadata = printer.lookup_object('gcode_metadata')
        return gcode_metadata.get_metadata(path)

    def get_material_info(self, material, xpath):
        self.reactor.cb(self._obtain_material_info, material, xpath, wait=True)

    @staticmethod
    def _obtain_material_info(printer, material, xpath):
        fm = printer.lookup_object('filament_manager', None)
        if fm:
            return fm.get_info(material, xpath)

<<<<<<< HEAD
    # The following functions operate on the cache in the main process
    # The local cache is updated immediately as well instead of waiting for the
    # event, which gets handled later as well.
    def delete_cache_entry(self, path):
        self.reactor.cb(self._delete_cache_entry, path)
        self.flush_local_cache(path)
    @staticmethod
    def _delete_cache_entry(printer, path):
        gcode_metadata = printer.lookup_object('gcode_metadata')
        gcode_metadata.delete_cache_entry(path)

    def flush_cache(self):
        self.reactor.cb(self._flush_cache)
        self.flush_local_cache()
    @staticmethod
    def _flush_cache(printer):
        gcode_metadata = printer.lookup_object('gcode_metadata')
        gcode_metadata.flush_cache()

=======
>>>>>>> 13e3d47c

def load_config(config):
    if config.reactor.process_name == "printer":
        module = GCodeMetadata(config)
    else:
        module = MPMetadata(config)
    return module<|MERGE_RESOLUTION|>--- conflicted
+++ resolved
@@ -294,28 +294,6 @@
         if fm:
             return fm.get_info(material, xpath)
 
-<<<<<<< HEAD
-    # The following functions operate on the cache in the main process
-    # The local cache is updated immediately as well instead of waiting for the
-    # event, which gets handled later as well.
-    def delete_cache_entry(self, path):
-        self.reactor.cb(self._delete_cache_entry, path)
-        self.flush_local_cache(path)
-    @staticmethod
-    def _delete_cache_entry(printer, path):
-        gcode_metadata = printer.lookup_object('gcode_metadata')
-        gcode_metadata.delete_cache_entry(path)
-
-    def flush_cache(self):
-        self.reactor.cb(self._flush_cache)
-        self.flush_local_cache()
-    @staticmethod
-    def _flush_cache(printer):
-        gcode_metadata = printer.lookup_object('gcode_metadata')
-        gcode_metadata.flush_cache()
-
-=======
->>>>>>> 13e3d47c
 
 def load_config(config):
     if config.reactor.process_name == "printer":
