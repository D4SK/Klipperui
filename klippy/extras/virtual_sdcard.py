# Print job manager providing API for local print jobs
# with pause-resume, cura-style compressed gcode, and queue functionality
#
# Copyright (C) 2020  Konstantin Vogel <konstantin.vogel@gmx.net>
#
# This file may be distributed under the terms of the GNU GPLv3 license.
import logging
import os
from uuid import uuid4


<<<<<<< HEAD
RESTORE_GCODE_POS_SPEED = 100


class PrintJob:
    def __init__(self, path, manager, no_material_check):
        self.manager = manager
        self.reactor = manager.reactor
        self.toolhead = manager.toolhead
        self.gcode = manager.gcode
        self.heaters = manager.printer.lookup_object('heaters')
        self.gcode_metadata = manager.gcode_metadata

        self.continuous = False
        self.no_material_check = no_material_check
        self.path = path
        self.state = None
        self.set_state('queued') # queued -> printing -> pausing -> paused -> printing -> finished
        self.file_position = 0 #                      -> aborting -> aborted
        self.additional_printed_time = 0 # elapsed print time before the last pause
        self.last_start_time = 0
        self.name, ext = os.path.splitext(os.path.basename(path))
        self.uuid = str(uuid4())
        self.print_end_time = None

=======
class VirtualSD:
    def __init__(self, config):
        self.printer = config.get_printer()
        self.printer.register_event_handler("klippy:shutdown",
                                            self.handle_shutdown)
        # sdcard state
        sd = config.get('path')
        self.sdcard_dirname = os.path.normpath(os.path.expanduser(sd))
        self.current_file = None
        self.file_position = self.file_size = 0
        # Print Stat Tracking
        self.print_stats = self.printer.load_object(config, 'print_stats')
        # Work timer
        self.reactor = self.printer.get_reactor()
        self.must_pause_work = self.cmd_from_sd = False
        self.next_file_position = 0
        self.work_timer = None
        # Error handling
        gcode_macro = self.printer.load_object(config, 'gcode_macro')
        self.on_error_gcode = gcode_macro.load_template(
            config, 'on_error_gcode', '')
        # Register commands
        self.gcode = self.printer.lookup_object('gcode')
        for cmd in ['M20', 'M21', 'M23', 'M24', 'M25', 'M26', 'M27']:
            self.gcode.register_command(cmd, getattr(self, 'cmd_' + cmd))
        for cmd in ['M28', 'M29', 'M30']:
            self.gcode.register_command(cmd, self.cmd_error)
        self.gcode.register_command(
            "SDCARD_RESET_FILE", self.cmd_SDCARD_RESET_FILE,
            desc=self.cmd_SDCARD_RESET_FILE_help)
        self.gcode.register_command(
            "SDCARD_PRINT_FILE", self.cmd_SDCARD_PRINT_FILE,
            desc=self.cmd_SDCARD_PRINT_FILE_help)
    def handle_shutdown(self):
        if self.work_timer is not None:
            self.must_pause_work = True
            try:
                readpos = max(self.file_position - 1024, 0)
                readcount = self.file_position - readpos
                self.current_file.seek(readpos)
                data = self.current_file.read(readcount + 128)
            except:
                logging.exception("virtual_sdcard shutdown read")
                return
            logging.info("Virtual sdcard (%d): %s\nUpcoming (%d): %s",
                         readpos, repr(data[:readcount]),
                         self.file_position, repr(data[readcount:]))
    def stats(self, eventtime):
        if self.work_timer is None:
            return False, ""
        return True, "sd_pos=%d" % (self.file_position,)
    def get_file_list(self, check_subdirs=False):
        if check_subdirs:
            flist = []
            for root, dirs, files in os.walk(
                    self.sdcard_dirname, followlinks=True):
                for name in files:
                    ext = name[name.rfind('.')+1:]
                    if ext not in VALID_GCODE_EXTS:
                        continue
                    full_path = os.path.join(root, name)
                    r_path = full_path[len(self.sdcard_dirname) + 1:]
                    size = os.path.getsize(full_path)
                    flist.append((r_path, size))
            return sorted(flist, key=lambda f: f[0].lower())
        else:
            dname = self.sdcard_dirname
            try:
                filenames = os.listdir(self.sdcard_dirname)
                return [(fname, os.path.getsize(os.path.join(dname, fname)))
                        for fname in sorted(filenames, key=str.lower)
                        if not fname.startswith('.')
                        and os.path.isfile((os.path.join(dname, fname)))]
            except:
                logging.exception("virtual_sdcard get_file_list")
                raise self.gcode.error("Unable to get file list")
    def get_status(self, eventtime):
        return {
            'file_path': self.file_path(),
            'progress': self.progress(),
            'is_active': self.is_active(),
            'file_position': self.file_position,
            'file_size': self.file_size,
        }
    def file_path(self):
        if self.current_file:
            return self.current_file.name
        return None
    def progress(self):
        if self.file_size:
            return float(self.file_position) / self.file_size
        else:
            return 0.
    def is_active(self):
        return self.work_timer is not None
    def do_pause(self):
        if self.work_timer is not None:
            self.must_pause_work = True
            while self.work_timer is not None and not self.cmd_from_sd:
                self.reactor.pause(self.reactor.monotonic() + .001)
    def do_resume(self):
        if self.work_timer is not None:
            raise self.gcode.error("SD busy")
        self.must_pause_work = False
        self.work_timer = self.reactor.register_timer(
            self.work_handler, self.reactor.NOW)
    def do_cancel(self):
        if self.current_file is not None:
            self.do_pause()
            self.current_file.close()
            self.current_file = None
            self.print_stats.note_cancel()
        self.file_position = self.file_size = 0.
    # G-Code commands
    def cmd_error(self, gcmd):
        raise gcmd.error("SD write not supported")
    def _reset_file(self):
        if self.current_file is not None:
            self.do_pause()
            self.current_file.close()
            self.current_file = None
        self.file_position = self.file_size = 0.
        self.print_stats.reset()
        self.printer.send_event("virtual_sdcard:reset_file")
    cmd_SDCARD_RESET_FILE_help = "Clears a loaded SD File. Stops the print "\
        "if necessary"
    def cmd_SDCARD_RESET_FILE(self, gcmd):
        if self.cmd_from_sd:
            raise gcmd.error(
                "SDCARD_RESET_FILE cannot be run from the sdcard")
        self._reset_file()
    cmd_SDCARD_PRINT_FILE_help = "Loads a SD file and starts the print.  May "\
        "include files in subdirectories."
    def cmd_SDCARD_PRINT_FILE(self, gcmd):
        if self.work_timer is not None:
            raise gcmd.error("SD busy")
        self._reset_file()
        filename = gcmd.get("FILENAME")
        if filename[0] == '/':
            filename = filename[1:]
        self._load_file(gcmd, filename, check_subdirs=True)
        self.do_resume()
    def cmd_M20(self, gcmd):
        # List SD card
        files = self.get_file_list()
        gcmd.respond_raw("Begin file list")
        for fname, fsize in files:
            gcmd.respond_raw("%s %d" % (fname, fsize))
        gcmd.respond_raw("End file list")
    def cmd_M21(self, gcmd):
        # Initialize SD card
        gcmd.respond_raw("SD card ok")
    def cmd_M23(self, gcmd):
        # Select SD file
        if self.work_timer is not None:
            raise gcmd.error("SD busy")
        self._reset_file()
        filename = gcmd.get_raw_command_parameters().strip()
        if filename.startswith('/'):
            filename = filename[1:]
        self._load_file(gcmd, filename)
    def _load_file(self, gcmd, filename, check_subdirs=False):
        files = self.get_file_list(check_subdirs)
        flist = [f[0] for f in files]
        files_by_lower = { fname.lower(): fname for fname, fsize in files }
        fname = filename
>>>>>>> 790ff4d8
        try:
            self.md = self.gcode_metadata.get_metadata(self.path)
            self.file_obj = self.md.get_gcode_stream()
            self.file_size = self.md.get_file_size()
        except (ValueError, FileNotFoundError) as e:
            self.reactor.send_event("klippy:error", f"Failed opening file {self.path}")
            logging.exception(f"Failed opening {ext} file: {e}")
            self.set_state('aborted')

    def __getstate__(self):
        return {'path': self.path, 'name': self.name, 'state': self.state,
                'uuid': self.uuid, 'continuous': self.continuous}

    def set_state(self, state):
        if self.state != state:
            self.state = state
            self.reactor.send_event("virtual_sdcard:print_change", self.manager.jobs)
            if state in ("aborted", "finished"):
                self.reactor.send_event("virtual_sdcard:print_end",
                        self.manager.jobs, self)

    def start(self):
        if self.state == 'queued':
            fm = self.manager.printer.lookup_object("filament_manager")
            materials, needed_materials, problems = fm.get_material_match(self)
            if any(problems) and not self.no_material_check:
                self.gcode.run_script("SAVE_GCODE_STATE NAME=PAUSE_STATE")
                self.gcode.run_script("SET_GCODE_OFFSET X=0 Y=0")
                self.set_state('paused')
                self.reactor.send_event("virtual_sdcard:print_start", self.manager.jobs, self)
                self.reactor.send_event("virtual_sdcard:material_mismatch",
                        materials, needed_materials, problems)
            else:
                self.last_start_time = self.toolhead.mcu.estimated_print_time(self.reactor.monotonic())
                self.set_state('printing') # set_state only after last_start_time is set but before entering work handler
                self.reactor.send_event("virtual_sdcard:print_start", self.manager.jobs, self)
                self.work_timer = self.reactor.register_timer(self.work_handler, self.reactor.NOW)

    def resume(self):
        if self.state == 'pausing':
            self.set_state('printing')
            return True
        elif self.state == 'paused':
            self.last_start_time = self.toolhead.mcu.estimated_print_time(self.reactor.monotonic())
            self.set_state('printing')
            if "PRINT_RESUME" in self.gcode.gcode_handlers:
                self.gcode.run_script("PRINT_RESUME")
            self.gcode.run_script_from_command(f"RESTORE_GCODE_STATE NAME=PAUSE_STATE MOVE=1 SPEED={RESTORE_GCODE_POS_SPEED*60}")
            self.work_timer = self.reactor.register_timer(self.work_handler, self.reactor.NOW)
            return True

    def pause(self):
        if self.state == 'printing':
            self.set_state('pausing')
            return True

    def stop(self):
        if self.state in ('printing', 'pausing'):
            self.set_state('aborting')
            # Turn off heaters so aborting doesn't wait for temperature requests
            self.heaters.cmd_TURN_OFF_HEATERS(None)
            self.reactor.pause(self.reactor.monotonic() + 0.05)
            self.heaters.cmd_TURN_OFF_HEATERS(None)
            if "END_PRINT" in self.gcode.gcode_handlers:
                self.gcode.run_script("END_PRINT")
            return True
        elif self.state == 'paused': # In case it is paused we need to do all aborting actions here
            self.set_state('aborted')
            self.file_obj.close()
            self.heaters.cmd_TURN_OFF_HEATERS(None)
            self.manager.check_queue()
            return True

    def work_handler(self, eventtime):
        logging.info(f"Print job entering work handler (position {self.file_position})")
        self.reactor.unregister_timer(self.work_timer)
        try:
            self.file_obj.seek(self.file_position)
        except:
            logging.exception("virtual_sdcard seek")
            self.gcode.respond_error("Unable to seek file")
            self.set_state('aborting')
        gcode_mutex = self.gcode.get_mutex()
        partial_input = ""
        lines = []

        while self.state == 'printing':
            # Read more lines if necessary
            if not lines:
                try:
                    data = self.file_obj.read(8192).decode()
                except:
                    self.set_state('aborting')
                    logging.exception("virtual_sdcard read")
                    self.reactor.send_event("klippy:error", "Error reading File")
                    self.gcode.respond_error("Error on virtual sdcard read")
                    break
                if not data:
                    # End of file
                    self.set_state('finished')
                    self.gcode.respond_raw("Done printing file")
                    break
                lines = data.split('\n')
                lines[0] = partial_input + lines[0]
                partial_input = lines.pop()
                lines.reverse()
                self.reactor.pause(self.reactor.NOW)
                continue
            # Pause if any other request is pending in the gcode class
            if gcode_mutex.test():
                self.reactor.pause(self.reactor.monotonic() + 0.050)
                continue
            # Dispatch command
            try:
<<<<<<< HEAD
                self.gcode.run_script(lines[-1])
            except Exception as e:
                self.reactor.send_event("klippy:error", repr(e))
                self.set_state('aborting')
                logging.exception("Virtual sdcard error dispaching command: " + repr(e))
=======
                self.gcode.run_script(line)
            except self.gcode.error as e:
                error_message = str(e)
                try:
                    self.gcode.run_script(self.on_error_gcode.render())
                except:
                    logging.exception("virtual_sdcard on_error")
                break
            except:
                logging.exception("virtual_sdcard dispatch")
>>>>>>> 790ff4d8
                break
            self.file_position += len(lines.pop()) + 1

        logging.info(f"Exiting SD card print in state {self.state} position {self.file_position}")
        self.additional_printed_time += self.toolhead.get_last_move_time() - self.last_start_time
        # Finish aborting or pausing actions
        if self.state == 'pausing':
            self.gcode.run_script("SAVE_GCODE_STATE NAME=PAUSE_STATE")
            self.gcode.run_script("SET_GCODE_OFFSET X=0 Y=0")
            if "PRINT_PAUSE" in self.gcode.gcode_handlers:
                self.gcode.run_script("PRINT_PAUSE")
            self.set_state('paused')
        else:
            if self.state == 'aborting':
                self.set_state('aborted')
            self.print_end_time = self.reactor.monotonic()
            self.file_obj.close()
            self.manager.check_queue()
        return self.reactor.NEVER

    def get_printed_time(self, print_time=None):
        if not print_time:
            print_time = self.toolhead.mcu.estimated_print_time(self.reactor.monotonic())
        if self.state in ("printing", "pausing", "aborting"):
            return self.additional_printed_time + print_time - self.last_start_time
        return self.additional_printed_time


class PrintJobManager:
    def __init__(self, config):
        self.toolhead = None
        self.printer = config.get_printer()
        self.reactor = self.printer.get_reactor()
        self.gcode = self.printer.lookup_object('gcode')
        self.gcode_metadata = self.printer.load_object(config, 'gcode_metadata')
        self.printer.load_object(config, 'print_stats')
        self.printer.register_event_handler("klippy:ready", self.handle_ready)
        self.printer.register_event_handler("klippy:shutdown", self.handle_shutdown)
        self.printer.register_event_handler(
                "filament_manager:material_changed", self.handle_material_change)

        # Index of the last print job in self.jobs that can be printed
        # continuously. If self.jobs is empty, this is set to 0.
        self.continuous_index = 0
        self.jobs = [] # Print jobs, first is current

    def add_print(self, path, assume_clear_after=None, no_material_check_when_first=False):
        """Add new print job to queue

        By specifying a timespan in seconds for assume_clear_after the print
        can be forced to start if the queue is empty but the last print job
        has not been confirmed clear yet. If 0 is specified, the print always
        starts in that case, otherwise only if that many seconds have passed,
        since the last print has concluded.
        """
        if (len(self.jobs) == 1 and
                self.jobs[0].state in ('finished', 'aborted') and
                assume_clear_after is not None):
            # Queue is empty but last print has not been confirmed clear
            if assume_clear_after == 0:
                self.clear_buildplate()
            else:
                now = self.reactor.monotonic()
                if (self.jobs[0].print_end_time is not None and
                    (now - self.jobs[0].print_end_time) > assume_clear_after):
                    self.clear_buildplate()
        no_material_check = (not self.jobs or
            (len(self.jobs) == 1 and self.jobs[0].state in ('finished', 'aborted'))
            and no_material_check_when_first)
        job = PrintJob(path, self, no_material_check)
        self.jobs.append(job)
        self.check_queue()
        self.printer.send_event("virtual_sdcard:print_added", self.jobs, job)

    def clear_buildplate(self):
        collision = self.printer.lookup_object('collision', None)
        if collision:
            collision.clear_printjobs()
        if self.jobs and self.jobs[0].state in ('finished', 'aborted'):
            del self.jobs[0]
            self.printer.send_event("virtual_sdcard:print_change", self.jobs)
        self.check_queue()

    def pause_print(self):
        if self.jobs:
            return self.jobs[0].pause()

    def stop_print(self):
        if self.jobs:
            return self.jobs[0].stop()

    def resume_print(self):
        if self.jobs:
            return self.jobs[0].resume()

    def remove_print(self, idx, uuid):
        if 0 < idx < len(self.jobs) and self.jobs[idx].uuid == uuid:
            del self.jobs[idx]
            self.update_continuity(send_event=False)
            self.printer.send_event("virtual_sdcard:print_change", self.jobs)
            return True

    def move_print(self, idx, uuid, move):
        if 0 < idx + move < len(self.jobs) and 0 < idx < len(self.jobs) and self.jobs[idx].uuid == uuid:
            to_move = self.jobs.pop(idx)
            self.jobs.insert(idx + move, to_move)
            self.update_continuity(send_event=False)
            self.printer.send_event("virtual_sdcard:print_change", self.jobs)
            return True

    def clear_queue(self):
        """ Remove everything but the first element which is currently being printed """
        self.jobs = self.jobs[:1]
        self.update_continuity(send_event=False)
        self.printer.send_event("virtual_sdcard:print_change", self.jobs)

    def check_queue(self):
        """Check if the next queued print can be started"""
        if self.jobs and self.jobs[0].state in ('queued'):
            self.jobs[0].start()
        elif len(self.jobs) > 1 and self.jobs[0].state in ('aborted', 'finished'):
            # Last print is done but not confirmed clear
            collision = self.printer.lookup_object('collision', None)
            if collision:
                available, offset = collision.check_available(self.jobs[1])
                if available:
                    del self.jobs[0]
                    logging.info(f"Printing with offset: {offset}")
                    self.gcode.run_script(f"SET_GCODE_OFFSET X={offset[0]} Y={offset[1]}")
                    self.jobs[0].start()
        self.update_continuity()

    def update_continuity(self, send_event=True):
        """Recalculate how far into the queue we can continuously print.

        send_event controls whether to send a print_change event when the
        continuous attributes of any print jobs were updated.
        """
        i = 0
        collision = self.printer.lookup_object('collision', None)
        if collision and collision.continuous_printing and len(self.jobs) > 1:
            fm = self.printer.lookup_object("filament_manager")
            for i in range(1, len(self.jobs)):
                pj = self.jobs[i]
                if not collision.predict_availability(pj, self.jobs[:i]) or (
                    any(fm.get_material_match(pj)[2]) and not pj.no_material_check):
                    # Previous print job is the last continuous one
                    i = i-1
                    break

        self.continuous_index = i
        # Update continuous attributes of all print jobs in queue
        changed = False
        for j, pj in enumerate(self.jobs):
            if pj.continuous != j <= i:
                pj.continuous = j <= i
                changed = True
        if send_event and changed:
            self.printer.send_event("virtual_sdcard:print_change", self.jobs)
        return i

    def get_status(self, eventtime=None):
        return {'jobs': self.jobs}

    def handle_ready(self):
        self.toolhead = self.printer.lookup_object('toolhead')

    def handle_shutdown(self):
        if len(self.jobs) and self.jobs[0].state == 'printing':
            self.stop_print()
            try:
                readpos = max(self.jobs[0].file_position - 1024, 0)
                readcount = self.jobs[0].file_position - readpos
                self.jobs[0].file_obj.seek(readpos)
                data = self.jobs[0].file_obj.read(readcount + 128)
            except:
                logging.exception("virtual_sdcard shutdown read")
                return
            logging.info(f"Virtual sdcard ({readpos}): {repr(data[:readcount])}\n\
                           Upcoming ({self.jobs[0].file_position}): {repr(data[readcount:])}")

    def handle_material_change(self, material):
        #TODO: Automatically start next print job if it was waiting for material change
        self.update_continuity()

    def stats(self, eventtime):
        if len(self.jobs) and self.jobs[0].state in ('printing', 'pausing', 'aborting'):
            return True, f"sd_pos={self.jobs[0].file_position}"
        return False, ""

def load_config(config):
    return PrintJobManager(config)<|MERGE_RESOLUTION|>--- conflicted
+++ resolved
@@ -9,7 +9,6 @@
 from uuid import uuid4
 
 
-<<<<<<< HEAD
 RESTORE_GCODE_POS_SPEED = 100
 
 
@@ -33,175 +32,6 @@
         self.name, ext = os.path.splitext(os.path.basename(path))
         self.uuid = str(uuid4())
         self.print_end_time = None
-
-=======
-class VirtualSD:
-    def __init__(self, config):
-        self.printer = config.get_printer()
-        self.printer.register_event_handler("klippy:shutdown",
-                                            self.handle_shutdown)
-        # sdcard state
-        sd = config.get('path')
-        self.sdcard_dirname = os.path.normpath(os.path.expanduser(sd))
-        self.current_file = None
-        self.file_position = self.file_size = 0
-        # Print Stat Tracking
-        self.print_stats = self.printer.load_object(config, 'print_stats')
-        # Work timer
-        self.reactor = self.printer.get_reactor()
-        self.must_pause_work = self.cmd_from_sd = False
-        self.next_file_position = 0
-        self.work_timer = None
-        # Error handling
-        gcode_macro = self.printer.load_object(config, 'gcode_macro')
-        self.on_error_gcode = gcode_macro.load_template(
-            config, 'on_error_gcode', '')
-        # Register commands
-        self.gcode = self.printer.lookup_object('gcode')
-        for cmd in ['M20', 'M21', 'M23', 'M24', 'M25', 'M26', 'M27']:
-            self.gcode.register_command(cmd, getattr(self, 'cmd_' + cmd))
-        for cmd in ['M28', 'M29', 'M30']:
-            self.gcode.register_command(cmd, self.cmd_error)
-        self.gcode.register_command(
-            "SDCARD_RESET_FILE", self.cmd_SDCARD_RESET_FILE,
-            desc=self.cmd_SDCARD_RESET_FILE_help)
-        self.gcode.register_command(
-            "SDCARD_PRINT_FILE", self.cmd_SDCARD_PRINT_FILE,
-            desc=self.cmd_SDCARD_PRINT_FILE_help)
-    def handle_shutdown(self):
-        if self.work_timer is not None:
-            self.must_pause_work = True
-            try:
-                readpos = max(self.file_position - 1024, 0)
-                readcount = self.file_position - readpos
-                self.current_file.seek(readpos)
-                data = self.current_file.read(readcount + 128)
-            except:
-                logging.exception("virtual_sdcard shutdown read")
-                return
-            logging.info("Virtual sdcard (%d): %s\nUpcoming (%d): %s",
-                         readpos, repr(data[:readcount]),
-                         self.file_position, repr(data[readcount:]))
-    def stats(self, eventtime):
-        if self.work_timer is None:
-            return False, ""
-        return True, "sd_pos=%d" % (self.file_position,)
-    def get_file_list(self, check_subdirs=False):
-        if check_subdirs:
-            flist = []
-            for root, dirs, files in os.walk(
-                    self.sdcard_dirname, followlinks=True):
-                for name in files:
-                    ext = name[name.rfind('.')+1:]
-                    if ext not in VALID_GCODE_EXTS:
-                        continue
-                    full_path = os.path.join(root, name)
-                    r_path = full_path[len(self.sdcard_dirname) + 1:]
-                    size = os.path.getsize(full_path)
-                    flist.append((r_path, size))
-            return sorted(flist, key=lambda f: f[0].lower())
-        else:
-            dname = self.sdcard_dirname
-            try:
-                filenames = os.listdir(self.sdcard_dirname)
-                return [(fname, os.path.getsize(os.path.join(dname, fname)))
-                        for fname in sorted(filenames, key=str.lower)
-                        if not fname.startswith('.')
-                        and os.path.isfile((os.path.join(dname, fname)))]
-            except:
-                logging.exception("virtual_sdcard get_file_list")
-                raise self.gcode.error("Unable to get file list")
-    def get_status(self, eventtime):
-        return {
-            'file_path': self.file_path(),
-            'progress': self.progress(),
-            'is_active': self.is_active(),
-            'file_position': self.file_position,
-            'file_size': self.file_size,
-        }
-    def file_path(self):
-        if self.current_file:
-            return self.current_file.name
-        return None
-    def progress(self):
-        if self.file_size:
-            return float(self.file_position) / self.file_size
-        else:
-            return 0.
-    def is_active(self):
-        return self.work_timer is not None
-    def do_pause(self):
-        if self.work_timer is not None:
-            self.must_pause_work = True
-            while self.work_timer is not None and not self.cmd_from_sd:
-                self.reactor.pause(self.reactor.monotonic() + .001)
-    def do_resume(self):
-        if self.work_timer is not None:
-            raise self.gcode.error("SD busy")
-        self.must_pause_work = False
-        self.work_timer = self.reactor.register_timer(
-            self.work_handler, self.reactor.NOW)
-    def do_cancel(self):
-        if self.current_file is not None:
-            self.do_pause()
-            self.current_file.close()
-            self.current_file = None
-            self.print_stats.note_cancel()
-        self.file_position = self.file_size = 0.
-    # G-Code commands
-    def cmd_error(self, gcmd):
-        raise gcmd.error("SD write not supported")
-    def _reset_file(self):
-        if self.current_file is not None:
-            self.do_pause()
-            self.current_file.close()
-            self.current_file = None
-        self.file_position = self.file_size = 0.
-        self.print_stats.reset()
-        self.printer.send_event("virtual_sdcard:reset_file")
-    cmd_SDCARD_RESET_FILE_help = "Clears a loaded SD File. Stops the print "\
-        "if necessary"
-    def cmd_SDCARD_RESET_FILE(self, gcmd):
-        if self.cmd_from_sd:
-            raise gcmd.error(
-                "SDCARD_RESET_FILE cannot be run from the sdcard")
-        self._reset_file()
-    cmd_SDCARD_PRINT_FILE_help = "Loads a SD file and starts the print.  May "\
-        "include files in subdirectories."
-    def cmd_SDCARD_PRINT_FILE(self, gcmd):
-        if self.work_timer is not None:
-            raise gcmd.error("SD busy")
-        self._reset_file()
-        filename = gcmd.get("FILENAME")
-        if filename[0] == '/':
-            filename = filename[1:]
-        self._load_file(gcmd, filename, check_subdirs=True)
-        self.do_resume()
-    def cmd_M20(self, gcmd):
-        # List SD card
-        files = self.get_file_list()
-        gcmd.respond_raw("Begin file list")
-        for fname, fsize in files:
-            gcmd.respond_raw("%s %d" % (fname, fsize))
-        gcmd.respond_raw("End file list")
-    def cmd_M21(self, gcmd):
-        # Initialize SD card
-        gcmd.respond_raw("SD card ok")
-    def cmd_M23(self, gcmd):
-        # Select SD file
-        if self.work_timer is not None:
-            raise gcmd.error("SD busy")
-        self._reset_file()
-        filename = gcmd.get_raw_command_parameters().strip()
-        if filename.startswith('/'):
-            filename = filename[1:]
-        self._load_file(gcmd, filename)
-    def _load_file(self, gcmd, filename, check_subdirs=False):
-        files = self.get_file_list(check_subdirs)
-        flist = [f[0] for f in files]
-        files_by_lower = { fname.lower(): fname for fname, fsize in files }
-        fname = filename
->>>>>>> 790ff4d8
         try:
             self.md = self.gcode_metadata.get_metadata(self.path)
             self.file_obj = self.md.get_gcode_stream()
@@ -316,24 +146,11 @@
                 continue
             # Dispatch command
             try:
-<<<<<<< HEAD
                 self.gcode.run_script(lines[-1])
             except Exception as e:
                 self.reactor.send_event("klippy:error", repr(e))
                 self.set_state('aborting')
                 logging.exception("Virtual sdcard error dispaching command: " + repr(e))
-=======
-                self.gcode.run_script(line)
-            except self.gcode.error as e:
-                error_message = str(e)
-                try:
-                    self.gcode.run_script(self.on_error_gcode.render())
-                except:
-                    logging.exception("virtual_sdcard on_error")
-                break
-            except:
-                logging.exception("virtual_sdcard dispatch")
->>>>>>> 790ff4d8
                 break
             self.file_position += len(lines.pop()) + 1
 
