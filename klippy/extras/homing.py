--- conflicted
+++ resolved
@@ -41,13 +41,9 @@
         if toolhead is None:
             toolhead = printer.lookup_object('toolhead')
         self.toolhead = toolhead
-<<<<<<< HEAD
-        self.end_mcu_pos = []
+        self.stepper_positions = []
     def __getstate__(self):
         return {}
-=======
-        self.stepper_positions = []
->>>>>>> 60ff1e82
     def get_mcu_endstops(self):
         return [es for es, name in self.endstops]
     def _calc_endstop_rate(self, mcu_endstop, movepos, speed):
@@ -156,13 +152,10 @@
         self.printer = printer
         self.toolhead = printer.lookup_object('toolhead')
         self.changed_axes = []
-<<<<<<< HEAD
+        self.trigger_mcu_pos = {}
+        self.adjust_pos = {}
     def __getstate__(self):
         return {}
-=======
-        self.trigger_mcu_pos = {}
-        self.adjust_pos = {}
->>>>>>> 60ff1e82
     def set_axes(self, axes):
         self.changed_axes = axes
     def get_axes(self):
