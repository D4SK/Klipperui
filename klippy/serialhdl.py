--- conflicted
+++ resolved
@@ -93,15 +93,10 @@
             try:
                 if self.baud:
                     self.ser = serial.Serial(
-<<<<<<< HEAD
-                        self.serialport, self.baud, timeout=0, exclusive=True)
-                    logging.info("ser done")
-=======
                         baudrate=self.baud, timeout=0, exclusive=True)
                     self.ser.port = self.serialport
                     self.ser.rts = self.rts
                     self.ser.open()
->>>>>>> 87d1a3d3
                 else:
                     self.ser = open(self.serialport, 'rb+')
             except (OSError, IOError, serial.SerialException) as e:
