--- conflicted
+++ resolved
@@ -4,13 +4,8 @@
 # Copyright (C) 2016-2020  Kevin O'Connor <kevin@koconnor.net>
 #
 # This file may be distributed under the terms of the GNU GPLv3 license.
-<<<<<<< HEAD
-import sys, os, optparse, logging, time, threading, collections, importlib
-import signal
-=======
 import sys, os, gc, optparse, logging, time, threading, collections, importlib
->>>>>>> 86bc2c63
-import util, reactor, queuelogger, msgproto, homing
+import util, reactor, queuelogger, msgproto, homing, signal
 import gcode, configfile, pins, mcu, toolhead, webhooks, traceback
 
 message_ready = "Printer is ready"
@@ -53,12 +48,8 @@
 class Printer:
     config_error = configfile.error
     command_error = homing.CommandError
-<<<<<<< HEAD
-    def __init__(self, bglogger, start_args):
+    def __init__(self, main_reactor, bglogger, start_args):
         signal.signal(signal.SIGTERM, self._terminate)
-=======
-    def __init__(self, main_reactor, bglogger, start_args):
->>>>>>> 86bc2c63
         self.bglogger = bglogger
         self.start_args = start_args
         self.reactor = main_reactor
@@ -178,14 +169,9 @@
             return
         except Exception as e:
             logging.exception("Unhandled exception during connect")
-<<<<<<< HEAD
             self.send_event("klippy:critical_error", "Unhandled exception during connect")
             self._set_state("Internal error during connect: %s\n%s" % (
                 str(e), message_restart,))
-=======
-            self._set_state("Internal error during connect: %s\n%s"
-                            % (str(e), message_restart,))
->>>>>>> 86bc2c63
             return
         try:
             self._set_state(message_ready)
@@ -195,12 +181,8 @@
                 cb()
         except Exception as e:
             logging.exception("Unhandled exception during ready callback")
-<<<<<<< HEAD
-            self.invoke_shutdown("Internal error during ready callback: %s" % (str(e),))
-=======
             self.invoke_shutdown("Internal error during ready callback: %s"
                                  % (str(e),))
->>>>>>> 86bc2c63
     def run(self):
         systime = time.time()
         monotime = self.reactor.monotonic()
@@ -339,29 +321,12 @@
     gc.disable()
 
     # Start Printer() class
-<<<<<<< HEAD
     if bglogger is not None:
         bglogger.clear_rollover_info()
         bglogger.set_rollover_info('versions', versions)
-
-    res = Printer(bglogger, start_args).run()
-=======
-    while 1:
-        if bglogger is not None:
-            bglogger.clear_rollover_info()
-            bglogger.set_rollover_info('versions', versions)
-        gc.collect()
-        main_reactor = reactor.Reactor(gc_checking=True)
-        printer = Printer(main_reactor, bglogger, start_args)
-        res = printer.run()
-        if res in ['exit', 'error_exit']:
-            break
-        time.sleep(1.)
-        main_reactor.finalize()
-        main_reactor = printer = None
-        logging.info("Restarting printer")
-        start_args['start_reason'] = res
->>>>>>> 86bc2c63
+    gc.collect()
+    main_reactor = reactor.Reactor(gc_checking=True)
+    res = Printer(main_reactor, bglogger, start_args).run()
 
     if bglogger is not None:
         bglogger.stop()
