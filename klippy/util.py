# Low level unix utility functions
#
# Copyright (C) 2016-2020  Kevin O'Connor <kevin@koconnor.net>
#
# This file may be distributed under the terms of the GNU GPLv3 license.
import sys, os, pty, fcntl, termios, signal, logging, json, time
import subprocess, traceback, shlex


######################################################################
# Low-level Unix commands
######################################################################

# Return the SIGINT interrupt handler back to the OS default
def fix_sigint():
    signal.signal(signal.SIGINT, signal.SIG_DFL)
fix_sigint()

# Set a file-descriptor as non-blocking
def set_nonblock(fd):
    fcntl.fcntl(fd, fcntl.F_SETFL
                , fcntl.fcntl(fd, fcntl.F_GETFL) | os.O_NONBLOCK)

# Clear HUPCL flag
def clear_hupcl(fd):
    attrs = termios.tcgetattr(fd)
    attrs[2] = attrs[2] & ~termios.HUPCL
    try:
        termios.tcsetattr(fd, termios.TCSADRAIN, attrs)
    except termios.error:
        pass

# Support for creating a pseudo-tty for emulating a serial port
def create_pty(ptyname):
    mfd, sfd = pty.openpty()
    try:
        os.unlink(ptyname)
    except os.error:
        pass
    filename = os.ttyname(sfd)
    os.chmod(filename, 0o660)
    os.symlink(filename, ptyname)
    set_nonblock(mfd)
    old = termios.tcgetattr(mfd)
    old[3] = old[3] & ~termios.ECHO
    termios.tcsetattr(mfd, termios.TCSADRAIN, old)
    return mfd


######################################################################
# Helper code for extracting mcu build info
######################################################################

def dump_file_stats(build_dir, filename):
    fname = os.path.join(build_dir, filename)
    try:
        mtime = os.path.getmtime(fname)
        fsize = os.path.getsize(fname)
        timestr = time.asctime(time.localtime(mtime))
        logging.info("Build file %s(%d): %s", fname, fsize, timestr)
    except:
        logging.info("No build file %s", fname)

# Try to log information on the last mcu build
def dump_mcu_build():
    build_dir = os.path.join(os.path.dirname(__file__), '..')
    # Try to log last mcu config
    dump_file_stats(build_dir, '.config')
    try:
<<<<<<< HEAD
        f = open(os.path.join(build_dir, '.config'), 'rb')
        data = f.read(32*1024).decode()
=======
        f = open(os.path.join(build_dir, '.config'), 'r')
        data = f.read(32*1024)
>>>>>>> 86bc2c63
        f.close()
        logging.info("========= Last MCU build config =========\n%s"
                     "=======================", data)
    except:
        pass
    # Try to log last mcu build version
    dump_file_stats(build_dir, 'out/klipper.dict')
    try:
<<<<<<< HEAD
        f = open(os.path.join(build_dir, 'out/klipper.dict'), 'rb')
        data = f.read(32*1024).decode()
=======
        f = open(os.path.join(build_dir, 'out/klipper.dict'), 'r')
        data = f.read(32*1024)
>>>>>>> 86bc2c63
        f.close()
        data = json.loads(data)
        logging.info("Last MCU build version: %s", data.get('version', ''))
        logging.info("Last MCU build tools: %s", data.get('build_versions', ''))
        cparts = ["%s=%s" % (k, v) for k, v in data.get('config', {}).items()]
        logging.info("Last MCU build config: %s", " ".join(cparts))
    except:
        pass
    dump_file_stats(build_dir, 'out/klipper.elf')


######################################################################
# General system and software information
######################################################################

def get_cpu_info():
    try:
        f = open('/proc/cpuinfo', 'r')
        data = f.read()
        f.close()
    except (IOError, OSError) as e:
        logging.debug("Exception on read /proc/cpuinfo: %s",
                      traceback.format_exc())
        return "?"
    lines = [l.split(':', 1) for l in data.split('\n')]
    lines = [(l[0].strip(), l[1].strip()) for l in lines if len(l) == 2]
    core_count = [k for k, v in lines].count("processor")
    model_name = dict(lines).get("model name", "?")
    return "%d core %s" % (core_count, model_name)

def get_version_from_file(klippy_src):
    try:
        with open(os.path.join(klippy_src, '.version')) as h:
            return h.read().decode().rstrip()
    except IOError:
        pass
    return "?"

def get_git_version(from_file=True):
    klippy_src = os.path.dirname(__file__)

    # Obtain version info from "git" program
    gitdir = os.path.join(klippy_src, '..')
    prog = ('git', '-C', gitdir, 'describe', '--always',
            '--tags', '--long', '--dirty')
    try:
        process = subprocess.Popen(prog, stdout=subprocess.PIPE,
                                   stderr=subprocess.PIPE)
        ver, err = process.communicate()
        retcode = process.wait()
        if retcode == 0:
            return ver.strip().decode()
        else:
            logging.debug("Error getting git version: %s", err)
    except:
        logging.debug("Exception on run: %s", traceback.format_exc())

    if from_file:
        return get_version_from_file(klippy_src)
    return "?"<|MERGE_RESOLUTION|>--- conflicted
+++ resolved
@@ -67,13 +67,8 @@
     # Try to log last mcu config
     dump_file_stats(build_dir, '.config')
     try:
-<<<<<<< HEAD
-        f = open(os.path.join(build_dir, '.config'), 'rb')
-        data = f.read(32*1024).decode()
-=======
         f = open(os.path.join(build_dir, '.config'), 'r')
         data = f.read(32*1024)
->>>>>>> 86bc2c63
         f.close()
         logging.info("========= Last MCU build config =========\n%s"
                      "=======================", data)
@@ -82,13 +77,8 @@
     # Try to log last mcu build version
     dump_file_stats(build_dir, 'out/klipper.dict')
     try:
-<<<<<<< HEAD
-        f = open(os.path.join(build_dir, 'out/klipper.dict'), 'rb')
-        data = f.read(32*1024).decode()
-=======
         f = open(os.path.join(build_dir, 'out/klipper.dict'), 'r')
         data = f.read(32*1024)
->>>>>>> 86bc2c63
         f.close()
         data = json.loads(data)
         logging.info("Last MCU build version: %s", data.get('version', ''))
