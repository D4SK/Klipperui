--- conflicted
+++ resolved
@@ -1,8 +1,4 @@
-<<<<<<< HEAD
-#!/usr/bin/env python3
-=======
 #!/usr/bin/env python
->>>>>>> 3afed2bf
 # Script to parse a serial port data dump
 #
 # Copyright (C) 2016  Kevin O'Connor <kevin@koconnor.net>
