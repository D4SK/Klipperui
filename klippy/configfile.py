--- conflicted
+++ resolved
@@ -164,11 +164,7 @@
         data = '\n'.join(buffer)
         del buffer[:]
         sbuffer = io.StringIO(data)
-<<<<<<< HEAD
         fileconfig.read_file(sbuffer, filename)
-=======
-        fileconfig.readfp(sbuffer, filename)
->>>>>>> c429fbdc
     def _resolve_include(self, source_filename, include_spec, fileconfig,
                          visited):
         dirname = os.path.dirname(source_filename)
