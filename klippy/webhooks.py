--- conflicted
+++ resolved
@@ -255,12 +255,8 @@
         self.send(result)
 
     def send(self, data):
-<<<<<<< HEAD
-        self.send_buffer += json.dumps(data).encode() + b"\x03"
-=======
         frame = json.dumps(data, separators=(',', ':')).encode() + b"\x03"
         self.send_buffer += frame
->>>>>>> 60ff1e82
         if not self.is_sending_data:
             self.is_sending_data = True
             self.reactor.register_callback(self._do_send)
