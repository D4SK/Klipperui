--- conflicted
+++ resolved
@@ -296,14 +296,9 @@
             # Don't warn about requests to turn off fan when fan not present
             return
         gcmd.respond_info('Unknown command:"%s"' % (cmd,))
-<<<<<<< HEAD
         self.printer.send_event("klippy:error", f"Unknown command {cmd}")
-    def _cmd_mux(self, gcmd):
-        key, values = self.mux_commands[gcmd.get_command()]
-=======
     def _cmd_mux(self, command, gcmd):
         key, values = self.mux_commands[command]
->>>>>>> 8a3727ef
         if None in values:
             key_param = gcmd.get(key, None)
         else:
